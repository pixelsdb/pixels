--- conflicted
+++ resolved
@@ -1403,26 +1403,16 @@
             {
                 PartitionedJoinInfo joinInfo = new PartitionedJoinInfo(joinedTable.getJoin().getJoinType(),
                         joinedTable.getJoin().getLeftColumnAlias(), joinedTable.getJoin().getRightColumnAlias(),
-<<<<<<< HEAD
                         leftProjection, rightProjection, postPartition, postPartitionInfo, postPartitionIsSmallTable, numPartition, ImmutableList.of(i));
-                 joinInput = new PartitionedJoinInput(transId, leftTableInfo, rightTableInfo, joinInfo,
-=======
-                        leftProjection, rightProjection, postPartition, postPartitionInfo, numPartition, ImmutableList.of(i));
-                 joinInput = new PartitionedJoinInput(transId, timestamp, leftTableInfo, rightTableInfo, joinInfo,
->>>>>>> 5e3de20d
+                joinInput = new PartitionedJoinInput(transId, timestamp, leftTableInfo, rightTableInfo, joinInfo,
                          false, null, output);
             }
             else
             {
                 PartitionedJoinInfo joinInfo = new PartitionedJoinInfo(joinedTable.getJoin().getJoinType().flip(),
                         joinedTable.getJoin().getRightColumnAlias(), joinedTable.getJoin().getLeftColumnAlias(),
-<<<<<<< HEAD
                         rightProjection, leftProjection, postPartition, postPartitionInfo, postPartitionIsSmallTable, numPartition, ImmutableList.of(i));
-                joinInput = new PartitionedJoinInput(transId, rightTableInfo, leftTableInfo, joinInfo,
-=======
-                        rightProjection, leftProjection, postPartition, postPartitionInfo, numPartition, ImmutableList.of(i));
                 joinInput = new PartitionedJoinInput(transId, timestamp, rightTableInfo, leftTableInfo, joinInfo,
->>>>>>> 5e3de20d
                         false, null, output);
             }
 
