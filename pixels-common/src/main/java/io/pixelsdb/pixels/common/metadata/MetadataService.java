--- conflicted
+++ resolved
@@ -295,11 +295,7 @@
         return table;
     }
 
-<<<<<<< HEAD
-    public Table getTable(long tableId) throws MetadataException
-=======
     public Table getTableById(long tableId) throws MetadataException
->>>>>>> dd3b50ed
     {
         String token = UUID.randomUUID().toString();
         MetadataProto.GetTableByIdRequest request = MetadataProto.GetTableByIdRequest.newBuilder()
