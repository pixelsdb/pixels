/*
 * Copyright 2025 PixelsDB.
 *
 * This file is part of Pixels.
 *
 * Pixels is free software: you can redistribute it and/or modify
 * it under the terms of the Affero GNU General Public License as
 * published by the Free Software Foundation, either version 3 of
 * the License, or (at your option) any later version.
 *
 * Pixels is distributed in the hope that it will be useful,
 * but WITHOUT ANY WARRANTY; without even the implied warranty of
 * MERCHANTABILITY or FITNESS FOR A PARTICULAR PURPOSE.  See the
 * Affero GNU General Public License for more details.
 *
 * You should have received a copy of the Affero GNU General Public
 * License along with Pixels.  If not, see
 * <https://www.gnu.org/licenses/>.
 */
package io.pixelsdb.pixels.common.index;

import io.pixelsdb.pixels.common.exception.IndexException;
import io.pixelsdb.pixels.common.exception.MainIndexException;
import io.pixelsdb.pixels.common.exception.RowIdException;
import io.pixelsdb.pixels.common.exception.SinglePointIndexException;
import io.pixelsdb.pixels.index.IndexProto;

import java.util.ArrayList;
import java.util.List;

public class LocalIndexService implements IndexService
{
    private static final LocalIndexService defaultInstance = new LocalIndexService();

    public static LocalIndexService Instance()
    {
        return defaultInstance;
    }

    @Override
    public IndexProto.RowIdBatch allocateRowIdBatch(long tableId, int numRowIds) throws IndexException
    {
        try
        {
            return MainIndexFactory.Instance().getMainIndex(tableId).allocateRowIdBatch(tableId, numRowIds);
        }
        catch (RowIdException | MainIndexException e)
        {
            throw new IndexException("failed to allocate row ids for tableId=" + tableId, e);
        }
    }

    @Override
    public IndexProto.RowLocation lookupUniqueIndex(IndexProto.IndexKey key) throws IndexException
    {
        try
        {
            long tableId = key.getTableId();
            long indexId = key.getIndexId();

            MainIndex mainIndex = MainIndexFactory.Instance().getMainIndex(tableId);
            SinglePointIndex singlePointIndex = SinglePointIndexFactory.Instance().getSinglePointIndex(tableId, indexId);

            long rowId = singlePointIndex.getUniqueRowId(key);
            if (rowId >= 0)
            {
                IndexProto.RowLocation rowLocation = mainIndex.getLocation(rowId);
                if (rowLocation != null)
                {
                    return rowLocation;
                }
                else
                {
                    throw new IndexException("failed to get row location for rowId=" + rowId);
                }
            }
            else
            {
                return null;
            }
        }
        catch (SinglePointIndexException | MainIndexException e)
        {
            throw new IndexException("failed to lookup unique index for key=" + key, e);
        }
    }

    @Override
    public List<IndexProto.RowLocation> lookupNonUniqueIndex(IndexProto.IndexKey key) throws IndexException
    {
        try
        {
            long tableId = key.getTableId();
            long indexId = key.getIndexId();
            MainIndex mainIndex = MainIndexFactory.Instance().getMainIndex(tableId);
            SinglePointIndex singlePointIndex = SinglePointIndexFactory.Instance().getSinglePointIndex(tableId, indexId);
            // Get all row IDs for the given index key
            List<Long> rowIds = singlePointIndex.getRowIds(key);
            List<IndexProto.RowLocation> rowLocations = new ArrayList<>();
            if (!rowIds.isEmpty())
            {
                // Iterate and resolve each rowId into a RowLocation
                for (long rowId : rowIds)
                {
                    IndexProto.RowLocation rowLocation = mainIndex.getLocation(rowId);
                    if (rowLocation != null)
                    {
                        rowLocations.add(rowLocation);
                    }
                    else
                    {
                        // If any row location fails, stop and throw an exception
                        throw new IndexException("failed to get row location for rowId=" + rowId);
                    }
                }
                return rowLocations;
            }
            else
            {
                return null;
            }
        }
        catch (SinglePointIndexException | MainIndexException e)
        {
            throw new IndexException("failed to lookup non-unique index for key=" + key, e);
        }
    }

    @Override
    public boolean putPrimaryIndexEntry(IndexProto.PrimaryIndexEntry entry) throws IndexException
    {
        try
        {
            IndexProto.IndexKey key = entry.getIndexKey();
            long tableId = key.getTableId();
            long indexId = key.getIndexId();

            MainIndex mainIndex = MainIndexFactory.Instance().getMainIndex(tableId);
            SinglePointIndex singlePointIndex = SinglePointIndexFactory.Instance().getSinglePointIndex(tableId, indexId);
            // Insert into single point index
            boolean spSuccess = singlePointIndex.putEntry(entry.getIndexKey(), entry.getRowId());
            if (!spSuccess)
            {
                throw new IndexException("failed to put entry into single point index for key=" + key);
            }
            // Insert into main index
            boolean mainSuccess = mainIndex.putEntry(entry.getRowId(), entry.getRowLocation());
            if (!mainSuccess)
            {
                throw new IndexException("failed to put entry into main index for rowId=" + entry.getRowId());
            }
            return true;
        }
        catch (SinglePointIndexException e)
        {
            throw new IndexException("failed to put entry into single point index for key=" + entry.getIndexKey(), e);
        }
        catch (MainIndexException e)
        {
            throw new IndexException("failed to put entry into main index for rowId=" + entry.getRowId(), e);
        }
    }

    @Override
    public boolean putPrimaryIndexEntries(long tableId, long indexId, List<IndexProto.PrimaryIndexEntry> entries) throws IndexException
    {
        try
        {
            SinglePointIndex singlePointIndex = SinglePointIndexFactory.Instance().getSinglePointIndex(tableId, indexId);
            // Batch insert into single point index
            boolean success = singlePointIndex.putPrimaryEntries(entries);

            if (!success)
            {
                throw new IndexException("failed to put primary entries into single point index, tableId="
                        + tableId + ", indexId=" + indexId);
            }
<<<<<<< HEAD

            MainIndex mainIndex = MainIndexFactory.Instance().getMainIndex(tableId);

            for (Boolean mainSuccess : mainIndex.putEntries(entries))
            {
                if(!mainSuccess)
                {
                    throw new MainIndexException("failed to put entry into main index, tableId: " + tableId);
                }
            }
=======
>>>>>>> e3ee49ab
            return true;
        }
        catch (SinglePointIndexException e)
        {
            throw new IndexException("failed to put primary entries into single point index, tableId="
                    + tableId + ", indexId=" + indexId, e);
        }
        catch (MainIndexException e)
        {
            // Retained for consistency with original code, though normally not expected here
            throw new IndexException("failed to put primary entries into main index, tableId="
                    + tableId + ", indexId=" + indexId, e);
        }
    }

    @Override
    public boolean putSecondaryIndexEntry(IndexProto.SecondaryIndexEntry entry) throws IndexException
    {
        try
        {
            IndexProto.IndexKey key = entry.getIndexKey();
            long tableId = key.getTableId();
            long indexId = key.getIndexId();
            SinglePointIndex singlePointIndex = SinglePointIndexFactory.Instance().getSinglePointIndex(tableId, indexId);
            // Insert into secondary index
            boolean success = singlePointIndex.putEntry(entry.getIndexKey(), entry.getRowId());
            if (!success)
            {
                throw new IndexException("failed to put entry into secondary index for key=" + key);
            }
            return true;
        }
        catch (SinglePointIndexException e)
        {
            throw new IndexException("failed to put entry into secondary index for key=" + entry.getIndexKey(), e);
        }
    }

    @Override
    public boolean putSecondaryIndexEntries(long tableId, long indexId, List<IndexProto.SecondaryIndexEntry> entries) throws IndexException
    {
        try
        {
            SinglePointIndex singlePointIndex = SinglePointIndexFactory.Instance().getSinglePointIndex(tableId, indexId);
            boolean success = singlePointIndex.putSecondaryEntries(entries);
            if (!success)
            {
                throw new IndexException("Failed to put secondary index entries for tableId=" + tableId + ", indexId=" + indexId);
            }
            return true;
        }
        catch (SinglePointIndexException e)
        {
            throw new IndexException("Error putting secondary index entries for tableId=" + tableId + ", indexId=" + indexId, e);
        }
    }

    @Override
    public IndexProto.RowLocation deletePrimaryIndexEntry(IndexProto.IndexKey key) throws IndexException
    {
        try
        {
            long tableId = key.getTableId();
            long indexId = key.getIndexId();
            MainIndex mainIndex = MainIndexFactory.Instance().getMainIndex(tableId);
            SinglePointIndex singlePointIndex = SinglePointIndexFactory.Instance().getSinglePointIndex(tableId, indexId);
            long prevRowId = singlePointIndex.deleteUniqueEntry(key);
            if (prevRowId < 0)
            {
                throw new IndexException("Primary index entry not found for tableId=" + tableId + ", indexId=" + indexId);
            }
            IndexProto.RowLocation location = mainIndex.getLocation(prevRowId);
            if (location == null)
            {
                throw new IndexException("Failed to get row location for rowId=" + prevRowId + " (tableId=" + tableId + ")");
            }
            return location;
        }
        catch (MainIndexException | SinglePointIndexException e)
        {
            throw new IndexException("Error deleting primary index entry for tableId="
                    + key.getTableId() + ", indexId=" + key.getIndexId(), e);
        }
    }

    @Override
    public List<IndexProto.RowLocation> deletePrimaryIndexEntries(
            long tableId, long indexId, List<IndexProto.IndexKey> keys) throws IndexException
    {
        try
        {
            MainIndex mainIndex = MainIndexFactory.Instance().getMainIndex(tableId);
            SinglePointIndex singlePointIndex = SinglePointIndexFactory.Instance().getSinglePointIndex(tableId, indexId);
            List<Long> prevRowIds = singlePointIndex.deleteEntries(keys);
            if (prevRowIds == null || prevRowIds.isEmpty())
            {
                throw new IndexException("Primary index entries not found for tableId="
                        + tableId + ", indexId=" + indexId);
            }
            List<IndexProto.RowLocation> locations = mainIndex.getLocations(prevRowIds);
            if (locations == null || locations.isEmpty())
            {
                throw new IndexException("Failed to get row locations for tableId=" + tableId + ", indexId=" + indexId);
            }
            return locations;
        }
        catch (MainIndexException | SinglePointIndexException e)
        {
            throw new IndexException("Error deleting primary index entries for tableId="
                    + tableId + ", indexId=" + indexId, e);
        }
    }

    @Override
    public List<Long> deleteSecondaryIndexEntry(IndexProto.IndexKey key) throws IndexException
    {
        try
        {
            long tableId = key.getTableId();
            long indexId = key.getIndexId();
            SinglePointIndex singlePointIndex = SinglePointIndexFactory.Instance().getSinglePointIndex(tableId, indexId);
            List<Long> prevRowIds = singlePointIndex.deleteEntry(key);
            if (prevRowIds == null || prevRowIds.isEmpty())
            {
                throw new IndexException("Failed to get previous row ids for tableId=" + tableId + ", indexId=" + indexId);
            }
            return prevRowIds;
        }
        catch (SinglePointIndexException e)
        {
            throw new IndexException("Failed to delete secondary index entry for key=" + key, e);
        }
    }

    @Override
    public List<Long> deleteSecondaryIndexEntries(long tableId, long indexId, List<IndexProto.IndexKey> keys) throws IndexException
    {
        try
        {
            SinglePointIndex singlePointIndex = SinglePointIndexFactory.Instance().getSinglePointIndex(tableId, indexId);
            List<Long> prevRowIds = singlePointIndex.deleteEntries(keys);
            if (prevRowIds == null || prevRowIds.isEmpty())
            {
                throw new IndexException("Failed to get previous row ids for tableId=" + tableId + ", indexId=" + indexId);
            }
            return prevRowIds;
        }
        catch (SinglePointIndexException e)
        {
            throw new IndexException(
                    "Failed to delete secondary index entries for tableId=" + tableId + ", indexId=" + indexId, e);
        }
    }

    @Override
    public IndexProto.RowLocation updatePrimaryIndexEntry(IndexProto.PrimaryIndexEntry indexEntry) throws IndexException
    {
        IndexProto.IndexKey key = indexEntry.getIndexKey();
        long tableId = key.getTableId();
        long indexId = key.getIndexId();
        try
        {
            MainIndex mainIndex = MainIndexFactory.Instance().getMainIndex(tableId);
            SinglePointIndex singlePointIndex = SinglePointIndexFactory.Instance().getSinglePointIndex(tableId, indexId);
            // Update the entry in the single point index and get the previous row ID
            long prevRowId = singlePointIndex.updatePrimaryEntry(key, indexEntry.getRowId());
<<<<<<< HEAD
            IndexProto.RowLocation prevLocation;
=======
>>>>>>> e3ee49ab
            if (prevRowId > 0)
            {
                // Retrieve the previous RowLocation from the main index
                prevLocation = mainIndex.getLocation(prevRowId);
                if (prevLocation == null)
                {
                    throw new IndexException("Failed to get previous row location for rowId=" + prevRowId);
                }
            }
            else
            {
                throw new IndexException("Failed to get previous row id for tableId=" + tableId + ", indexId=" + indexId);
            }
            boolean mainSuccess = mainIndex.putEntry(indexEntry.getRowId(), indexEntry.getRowLocation());
            if (!mainSuccess)
            {
                throw new MainIndexException("failed to put entry into main index for rowId=" + indexEntry.getRowId());
            }
            return prevLocation;
        }
        catch (MainIndexException e)
        {
            throw new IndexException(
                    "Failed to update primary index entry in main index for tableId=" + tableId, e);
        }
        catch (SinglePointIndexException e)
        {
            throw new IndexException(
                    "Failed to update primary index entry in single point index for tableId=" + tableId + ", indexId=" + indexId, e);
        }
    }

    @Override
    public List<IndexProto.RowLocation> updatePrimaryIndexEntries(long tableId, long indexId, List<IndexProto.PrimaryIndexEntry> indexEntries) throws IndexException
    {
        try
        {
            MainIndex mainIndex = MainIndexFactory.Instance().getMainIndex(tableId);
            SinglePointIndex singlePointIndex = SinglePointIndexFactory.Instance().getSinglePointIndex(tableId, indexId);
            // Update multiple entries in the single point index, returning previous row IDs
            List<Long> prevRowIds = singlePointIndex.updatePrimaryEntries(indexEntries);
            if (prevRowIds == null || prevRowIds.isEmpty())
            {
                throw new IndexException("Failed to get previous row ids for tableId=" + tableId + ", indexId=" + indexId);
            }
            List<IndexProto.RowLocation> prevRowLocations = mainIndex.getLocations(prevRowIds);
            if (prevRowLocations == null || prevRowLocations.isEmpty())
            {
                throw new IndexException("Failed to get previous row locations for tableId=" +
                        tableId + ", indexId=" + indexId);
            }


            for (Boolean mainSuccess : mainIndex.putEntries(indexEntries))
            {
                if(!mainSuccess)
                {
                    throw new MainIndexException("failed to update entries in main index: " + tableId);
                }
            }

            return prevRowLocations;
        }
        catch (MainIndexException e)
        {
            throw new IndexException("Failed to update primary index entries in main index for tableId=" + tableId, e);
        }
        catch (SinglePointIndexException e)
        {
            throw new IndexException("Failed to update primary index entries in single point index for tableId=" +
                    tableId + ", indexId=" + indexId, e);
        }
    }

    @Override
    public List<Long> updateSecondaryIndexEntry(IndexProto.SecondaryIndexEntry indexEntry) throws IndexException
    {
        IndexProto.IndexKey key = indexEntry.getIndexKey();
        long tableId = key.getTableId();
        long indexId = key.getIndexId();
        try
        {
            // Get the single point index for the table and index ID
            SinglePointIndex singlePointIndex = SinglePointIndexFactory.Instance().getSinglePointIndex(tableId, indexId);
            // Update the secondary index entry and return previous row IDs
            List<Long> prevRowIds = singlePointIndex.updateSecondaryEntry(key, indexEntry.getRowId());
            if (prevRowIds == null || prevRowIds.isEmpty())
            {
                throw new IndexException("Failed to get previous row ids for tableId=" + tableId + ", indexId=" + indexId);
            }
            return prevRowIds;
        }
        catch (SinglePointIndexException e)
        {
            throw new IndexException(
                    "Failed to update secondary index entry for tableId=" + tableId + ", indexId=" + indexId, e);
        }
    }

    @Override
    public List<Long> updateSecondaryIndexEntries(long tableId, long indexId, List<IndexProto.SecondaryIndexEntry> indexEntries) throws IndexException
    {
        try
        {
            // Get the single point index for the table and index ID
            SinglePointIndex singlePointIndex = SinglePointIndexFactory.Instance().getSinglePointIndex(tableId, indexId);
            // Update all secondary index entries and return previous row IDs
            List<Long> prevRowIds = singlePointIndex.updateSecondaryEntries(indexEntries);
            if (prevRowIds == null || prevRowIds.isEmpty())
            {
                throw new IndexException("Failed to get previous row ids for tableId=" + tableId + ", indexId=" + indexId);
            }
            return prevRowIds;
        }
        catch (SinglePointIndexException e)
        {
            throw new IndexException(
                    "Failed to update secondary index entries for tableId=" + tableId + ", indexId=" + indexId, e);
        }
    }

    @Override
    public boolean purgeIndexEntries(long tableId, long indexId, List<IndexProto.IndexKey> indexKeys, boolean isPrimary) throws IndexException
    {
        try
        {
            // Get the single point index for the table and index
            SinglePointIndex singlePointIndex = SinglePointIndexFactory.Instance().getSinglePointIndex(tableId, indexId);
            // Purge the entries from the index
            List<Long> rowIds = singlePointIndex.purgeEntries(indexKeys);
            if (rowIds == null || rowIds.isEmpty())
            {
                // No entries found to purge
                return false;
            }
            if (isPrimary)
            {
                // If primary index, delete corresponding rows from MainIndex
                MainIndex mainIndex = MainIndexFactory.Instance().getMainIndex(tableId);
                int last = rowIds.size() - 1;
                IndexProto.RowLocation rowLocationFirst = mainIndex.getLocation(rowIds.get(0));
                IndexProto.RowLocation rowLocationLast = mainIndex.getLocation(rowIds.get(last));

                RowIdRange rowIdRange = new RowIdRange(
                        rowIds.get(0), rowIds.get(last),
                        rowLocationFirst.getFileId(),
                        rowLocationFirst.getRgId(),
                        rowLocationFirst.getRgRowOffset(),
                        rowLocationLast.getRgRowOffset()
                );
                mainIndex.deleteRowIdRange(rowIdRange);
            }
            return true;
        }
        catch (MainIndexException e)
        {
            throw new IndexException("Failed to purge main index entries for tableId=" + tableId, e);
        }
        catch (SinglePointIndexException e)
        {
            throw new IndexException("Failed to purge single point index entries for tableId=" + tableId + ", indexId=" + indexId, e);
        }
    }

    @Override
    public boolean flushIndexEntriesOfFile(long tableId, long indexId, long fileId, boolean isPrimary) throws IndexException
    {
        try
        {
            if (isPrimary)
            {
                // Get the MainIndex for the table
                MainIndex mainIndex = MainIndexFactory.Instance().getMainIndex(tableId);
                if (mainIndex == null)
                {
                    // MainIndex not found
                    return false;
                }
                // Flush cache of the specified file
                mainIndex.flushCache(fileId);
            }
            return true;
        }
        catch (MainIndexException e)
        {
            throw new IndexException("Failed to flush main index for tableId=" + tableId + ", fileId=" + fileId, e);
        }
    }

    @Override
    public boolean openIndex(long tableId, long indexId, boolean isPrimary) throws IndexException
    {
        try
        {
            // Get the single-point index
            SinglePointIndex singlePointIndex = SinglePointIndexFactory.Instance().getSinglePointIndex(tableId, indexId);
            if (singlePointIndex == null)
            {
                throw new IndexException("Failed to open single-point index for tableId=" + tableId + ", indexId=" + indexId);
            }
            // If it's a primary index, ensure the main index exists
            if (isPrimary)
            {
                MainIndex mainIndex = MainIndexFactory.Instance().getMainIndex(tableId);
                if (mainIndex == null)
                {
                    throw new IndexException("Failed to open main index for tableId=" + tableId);
                }
            }
            return true;
        }
        catch (SinglePointIndexException | MainIndexException e)
        {
            throw new IndexException("Failed to open index for tableId=" + tableId + ", indexId=" + indexId, e);
        }
    }

    @Override
    public boolean closeIndex(long tableId, long indexId, boolean isPrimary) throws IndexException
    {
        try
        {
            // Close the single-point index
            SinglePointIndexFactory.Instance().closeIndex(tableId, indexId, false);
            // If it's a primary index, also close the main index
            if (isPrimary)
            {
                MainIndexFactory.Instance().closeIndex(tableId, false);
            }
            return true;
        }
        catch (SinglePointIndexException | MainIndexException e)
        {
            throw new IndexException("Failed to close index for tableId=" + tableId + ", indexId=" + indexId, e);
        }
    }

    @Override
    public boolean removeIndex(long tableId, long indexId, boolean isPrimary) throws IndexException
    {
        try
        {
            // Close and remove the single-point index completely
            SinglePointIndexFactory.Instance().closeIndex(tableId, indexId, true);
            // If it's a primary index, also remove the main index completely
            if (isPrimary)
            {
                MainIndexFactory.Instance().closeIndex(tableId, true);
            }
            return true;
        }
        catch (SinglePointIndexException | MainIndexException e)
        {
            throw new IndexException("Failed to remove index for tableId=" + tableId + ", indexId=" + indexId, e);
        }
    }
}<|MERGE_RESOLUTION|>--- conflicted
+++ resolved
@@ -169,16 +169,12 @@
             SinglePointIndex singlePointIndex = SinglePointIndexFactory.Instance().getSinglePointIndex(tableId, indexId);
             // Batch insert into single point index
             boolean success = singlePointIndex.putPrimaryEntries(entries);
-
             if (!success)
             {
                 throw new IndexException("failed to put primary entries into single point index, tableId="
                         + tableId + ", indexId=" + indexId);
             }
-<<<<<<< HEAD
-
-            MainIndex mainIndex = MainIndexFactory.Instance().getMainIndex(tableId);
-
+            MainIndex mainIndex = MainIndexFactory.Instance().getMainIndex(tableId);
             for (Boolean mainSuccess : mainIndex.putEntries(entries))
             {
                 if(!mainSuccess)
@@ -186,8 +182,6 @@
                     throw new MainIndexException("failed to put entry into main index, tableId: " + tableId);
                 }
             }
-=======
->>>>>>> e3ee49ab
             return true;
         }
         catch (SinglePointIndexException e)
@@ -354,10 +348,7 @@
             SinglePointIndex singlePointIndex = SinglePointIndexFactory.Instance().getSinglePointIndex(tableId, indexId);
             // Update the entry in the single point index and get the previous row ID
             long prevRowId = singlePointIndex.updatePrimaryEntry(key, indexEntry.getRowId());
-<<<<<<< HEAD
             IndexProto.RowLocation prevLocation;
-=======
->>>>>>> e3ee49ab
             if (prevRowId > 0)
             {
                 // Retrieve the previous RowLocation from the main index
@@ -409,8 +400,6 @@
                 throw new IndexException("Failed to get previous row locations for tableId=" +
                         tableId + ", indexId=" + indexId);
             }
-
-
             for (Boolean mainSuccess : mainIndex.putEntries(indexEntries))
             {
                 if(!mainSuccess)
@@ -418,7 +407,6 @@
                     throw new MainIndexException("failed to update entries in main index: " + tableId);
                 }
             }
-
             return prevRowLocations;
         }
         catch (MainIndexException e)
