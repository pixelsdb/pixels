/*
 * Copyright 2024 PixelsDB.
 *
 * This file is part of Pixels.
 *
 * Pixels is free software: you can redistribute it and/or modify
 * it under the terms of the Affero GNU General Public License as
 * published by the Free Software Foundation, either version 3 of
 * the License, or (at your option) any later version.
 *
 * Pixels is distributed in the hope that it will be useful,
 * but WITHOUT ANY WARRANTY; without even the implied warranty of
 * MERCHANTABILITY or FITNESS FOR A PARTICULAR PURPOSE.  See the
 * Affero GNU General Public License for more details.
 *
 * You should have received a copy of the Affero GNU General Public
 * License along with Pixels.  If not, see
 * <https://www.gnu.org/licenses/>.
 */
package io.pixelsdb.pixels.common.retina;

import io.grpc.ManagedChannel;
import io.grpc.ManagedChannelBuilder;
import io.grpc.stub.StreamObserver;
import io.pixelsdb.pixels.common.exception.RetinaException;
import io.pixelsdb.pixels.common.server.HostAddress;
import io.pixelsdb.pixels.common.utils.ConfigFactory;
import io.pixelsdb.pixels.retina.RetinaProto;
import io.pixelsdb.pixels.retina.RetinaWorkerServiceGrpc;
import org.apache.logging.log4j.LogManager;
import org.apache.logging.log4j.Logger;

import java.util.Arrays;
import java.util.List;
import java.util.Map;
import java.util.UUID;
import java.util.concurrent.CompletableFuture;
import java.util.concurrent.ConcurrentHashMap;
import java.util.concurrent.CountDownLatch;
import java.util.concurrent.TimeUnit;
import java.util.stream.Collectors;

public class RetinaService
{
    private static final Logger logger = LogManager.getLogger(RetinaService.class);
    private static final RetinaService defaultInstance;
    private static final Map<HostAddress, RetinaService> otherInstances = new ConcurrentHashMap<>();

    static
    {
        String retinaHost = ConfigFactory.Instance().getProperty("retina.server.host");
        int retinaPort = Integer.parseInt(ConfigFactory.Instance().getProperty("retina.server.port"));
        defaultInstance = new RetinaService(retinaHost, retinaPort);
        Runtime.getRuntime().addShutdownHook(new Thread(new Runnable()
        {
            @Override
            public void run()
            {
                try
                {
                    defaultInstance.shutdown();
                    for (RetinaService otherRetinaService : otherInstances.values())
                    {
                        otherRetinaService.shutdown();
                    }
                    otherInstances.clear();
                } catch (InterruptedException e)
                {
                    logger.error("failed to shut down retina service", e);
                }
            }
        }));
    }

    /**
     * Get the default retina service instance connecting to the retina host:port configured in
     * PIXELS_HOME/pixels.properties. This default instance whill be automatically shut down when the process
     * is terminating, no need to call {@link #shutdown()} (although it is idempotent) manually.
     *
     * @return
     */
    public static RetinaService Instance()
    {
        return defaultInstance;
    }

    /**
     * This method should only be used to connect to a retina server that is not configured through
     * PIXELS_HOME/pixels.properties. <b>No need</b> to manually shut down the returned retina service.
     *
     * @param host the host name of the retina server
     * @param port the port of the retina server
     * @return the created retina service instance
     */
    public static RetinaService CreateInstance(String host, int port)
    {
        HostAddress address = HostAddress.fromParts(host, port);
        return otherInstances.computeIfAbsent(
                address,
                addr -> new RetinaService(addr.getHostText(), addr.getPort())
        );
    }

    private final ManagedChannel channel;
    private final RetinaWorkerServiceGrpc.RetinaWorkerServiceBlockingStub stub;
    private final RetinaWorkerServiceGrpc.RetinaWorkerServiceStub asyncStub;
    private boolean isShutdown;

    private RetinaService(String host, int port)
    {
        assert (host != null);
        assert (port > 0 && port <= 65535);
        this.channel = ManagedChannelBuilder.forAddress(host, port).usePlaintext()
//                .keepAliveTime(1, TimeUnit.SECONDS)
//                .keepAliveTimeout(3, TimeUnit.SECONDS)
//                .keepAliveWithoutCalls(true)
                .build();
        this.stub = RetinaWorkerServiceGrpc.newBlockingStub(this.channel);
        this.asyncStub = RetinaWorkerServiceGrpc.newStub(this.channel);
        this.isShutdown = false;
    }

    private synchronized void shutdown() throws InterruptedException
    {
        if (!this.isShutdown)
        {
            // Wait for at most 5 seconds, this should be enough to shut down an RPC client.
            this.channel.shutdown().awaitTermination(5, TimeUnit.SECONDS);
            this.isShutdown = true;
        }
    }

    public boolean updateRecord(String schemaName, List<RetinaProto.TableUpdateData> tableUpdateData) throws RetinaException
    {
        String token = UUID.randomUUID().toString();
        RetinaProto.UpdateRecordRequest request = RetinaProto.UpdateRecordRequest.newBuilder()
                .setHeader(RetinaProto.RequestHeader.newBuilder().setToken(token).build())
                .setSchemaName(schemaName)
                .addAllTableUpdateData(tableUpdateData)
                .build();
        RetinaProto.UpdateRecordResponse response = this.stub.updateRecord(request);
        if (response.getHeader().getErrorCode() != 0)
        {
            throw new RetinaException("failed to update record: " + response.getHeader().getErrorCode()
                    + " " + response.getHeader().getErrorMsg());
        }
        if (!response.getHeader().getToken().equals(token))
        {
            throw new RetinaException("response token does not match.");
        }
        return true;
    }

    public static class StreamHandle implements AutoCloseable
    {
        private final Logger logger = LogManager.getLogger(StreamHandle.class);
        private StreamObserver<RetinaProto.UpdateRecordRequest> requestObserver;
        private final CountDownLatch finishLatch;
        private volatile boolean isClosed = false;
        protected final Map<String, CompletableFuture<RetinaProto.UpdateRecordResponse>> pendingRequests =
                new ConcurrentHashMap<>();

        StreamHandle(CountDownLatch finishLatch)
        {
            this.finishLatch = finishLatch;
        }

<<<<<<< HEAD
        void setRequestObserver(StreamObserver<RetinaProto.UpdateRecordRequest> requestObserver)
        {
            this.requestObserver = requestObserver;
        }

        public CompletableFuture<RetinaProto.UpdateRecordResponse> updateRecord(String schemaName, List<RetinaProto.TableUpdateData> tableUpdateData)
=======
        public void updateRecord(String schemaName, List<RetinaProto.TableUpdateData> tableUpdateData)
>>>>>>> 455c65d1
        {
            if (isClosed)
            {
                throw new IllegalStateException("Stream is already closed");
            }
            
            String token = UUID.randomUUID().toString();
            CompletableFuture<RetinaProto.UpdateRecordResponse> future = new CompletableFuture<>();
            pendingRequests.put(token, future);

            RetinaProto.UpdateRecordRequest request = RetinaProto.UpdateRecordRequest.newBuilder()
                    .setHeader(RetinaProto.RequestHeader.newBuilder().setToken(token).build())
                    .setSchemaName(schemaName)
                    .addAllTableUpdateData(tableUpdateData)
                    .build();
            
            try
            {
                requestObserver.onNext(request);
            } catch (Exception e)
            {
                logger.error("Failed to send update record request", e);
                throw new RuntimeException("Failed to send update record request", e);
            }

            return future;
        }

        public void completeResponse(RetinaProto.UpdateRecordResponse response)
        {
            String token = response.getHeader().getToken();
            CompletableFuture<RetinaProto.UpdateRecordResponse> future = pendingRequests.remove(token);
            if (future != null)
            {
                if (response.getHeader().getErrorCode() == 0)
                {
                    future.complete(response);
                } else
                {
                    future.completeExceptionally(
                            new RuntimeException("Server error: " + response.getHeader().getErrorMsg()));
                }
            } else
            {
                logger.warn("Received response for unknown token: {}", token);
            }
        }

        @Override
        public void close()
        {
            if (!isClosed)
            {
                isClosed = true;
                requestObserver.onCompleted();
                try
                {
                    if (!finishLatch.await(5, TimeUnit.SECONDS))
                    {
                        logger.warn("Stream completion did not finish in time.");
                    }
                } catch (InterruptedException e)
                {
                    logger.error("Interrupted while waiting for stream completion.", e);
                    Thread.currentThread().interrupt();
                }
            }
        }
    }

    public StreamHandle startUpdateStream()
    {
        CountDownLatch latch = new CountDownLatch(1);

        StreamHandle handle = new StreamHandle(latch);

        StreamObserver<RetinaProto.UpdateRecordResponse> responseObserver = new StreamObserver<RetinaProto.UpdateRecordResponse>()
        {
            @Override
            public void onNext(RetinaProto.UpdateRecordResponse response)
            {
                if (response.getHeader().getErrorCode() != 0)
                {
                    logger.error("Stream update record failed: {}", response.getHeader().getErrorMsg());
                }
                handle.completeResponse(response);
            }

            @Override
            public void onError(Throwable t)
            {
                logger.error("Retina Stream update failed from server side.", t);
                latch.countDown();
            }

            @Override
            public void onCompleted()
            {
                latch.countDown();
            }
        };

        StreamObserver<RetinaProto.UpdateRecordRequest> requestObserver = asyncStub.streamUpdateRecord(responseObserver);
        handle.setRequestObserver(requestObserver);
        return new StreamHandle(latch);
    }

    public boolean addVisibility(String filePath) throws RetinaException
    {
        String token = UUID.randomUUID().toString();
        RetinaProto.AddVisibilityRequest request = RetinaProto.AddVisibilityRequest.newBuilder()
                .setHeader(RetinaProto.RequestHeader.newBuilder().setToken(token).build())
                .setFilePath(filePath)
                .build();
        RetinaProto.AddVisibilityResponse response = this.stub.addVisibility(request);
        if (response.getHeader().getErrorCode() != 0)
        {
            throw new RetinaException("failed to add visibility: " + response.getHeader().getErrorCode()
                    + " " + response.getHeader().getErrorMsg());
        }
        if (!response.getHeader().getToken().equals(token))
        {
            throw new RetinaException("response token does not match.");
        }
        return true;
    }

    public long[][] queryVisibility(long fileId, int[] rgIds, long timestamp) throws RetinaException
    {
        String token = UUID.randomUUID().toString();
        RetinaProto.QueryVisibilityRequest request = RetinaProto.QueryVisibilityRequest.newBuilder()
                .setHeader(RetinaProto.RequestHeader.newBuilder().setToken(token).build())
                .setFileId(fileId)
                .addAllRgIds(Arrays.stream(rgIds).boxed().collect(Collectors.toList()))
                .setTimestamp(timestamp)
                .build();
        RetinaProto.QueryVisibilityResponse response = this.stub.queryVisibility(request);
        if (response.getHeader().getErrorCode() != 0)
        {
            throw new RetinaException("failed to query visibility: " + response.getHeader().getErrorCode()
                    + " " + response.getHeader().getErrorMsg());
        }
        if (!response.getHeader().getToken().equals(token))
        {
            throw new RetinaException("response token does not match.");
        }
        long[][] visibilityBitmaps = new long[rgIds.length][];
        for (int i = 0; i < response.getBitmapsCount(); i++)
        {
            RetinaProto.VisibilityBitmap bitmap = response.getBitmaps(i);
            visibilityBitmaps[i] = bitmap.getBitmapList().stream().mapToLong(Long::longValue).toArray();
        }
        return visibilityBitmaps;
    }

    public boolean reclaimVisibility(long fileId, int[] rgIds, long timestamp) throws RetinaException
    {
        String token = UUID.randomUUID().toString();
        RetinaProto.ReclaimVisibilityRequest request = RetinaProto.ReclaimVisibilityRequest.newBuilder()
                .setHeader(RetinaProto.RequestHeader.newBuilder().setToken(token).build())
                .setFileId(fileId)
                .addAllRgIds(Arrays.stream(rgIds).boxed().collect(Collectors.toList()))
                .setTimestamp(timestamp)
                .build();
        RetinaProto.ReclaimVisibilityResponse response = this.stub.reclaimVisibility(request);
        if (response.getHeader().getErrorCode() != 0)
        {
            throw new RetinaException("failed to garbage collect: " + response.getHeader().getErrorCode()
                    + " " + response.getHeader().getErrorMsg());
        }
        if (!response.getHeader().getToken().equals(token))
        {
            throw new RetinaException("response token does not match.");
        }
        return true;
    }

    public RetinaProto.GetWriterBufferResponse getWriterBuffer(String schemaName, String tableName, long timeStamp) throws RetinaException
    {
        String token = UUID.randomUUID().toString();
        RetinaProto.GetWriterBufferRequest request = RetinaProto.GetWriterBufferRequest.newBuilder()
                .setHeader(RetinaProto.RequestHeader.newBuilder().setToken(token).build())
                .setSchemaName(schemaName)
                .setTableName(tableName)
                .setTimestamp(timeStamp)
                .build();
        RetinaProto.GetWriterBufferResponse response = this.stub.getWriterBuffer(request);
        if (response.getHeader().getErrorCode() != 0)
        {
            throw new RetinaException("Schema: " + schemaName + "\tTable: " + tableName + ", failed to get superversion: " + response.getHeader().getErrorCode()
                    + " " + response.getHeader().getErrorMsg());
        }
        if (!response.getHeader().getToken().equals(token))
        {
            throw new RetinaException("response token does not match.");
        }
        return response;
    }

    public boolean addWriterBuffer(String schemaName, String tableName) throws RetinaException
    {
        /**
         * Since pixels-core was not introduced, TypeDescription cannot be used to represent the schema.
         * Ultimately, it is converted to a string and transmitted via bytes, so it does not matter.
         */
        String token = UUID.randomUUID().toString();
        RetinaProto.AddWriterBufferRequest request = RetinaProto.AddWriterBufferRequest.newBuilder()
                .setHeader(RetinaProto.RequestHeader.newBuilder().setToken(token).build())
                .setSchemaName(schemaName)
                .setTableName(tableName)
                .build();
        RetinaProto.AddWriterBufferResponse response = this.stub.addWriterBuffer(request);
        if (response.getHeader().getErrorCode() != 0)
        {
            throw new RetinaException("failed to add writer: " + response.getHeader().getErrorCode()
                    + " " + response.getHeader().getErrorMsg());
        }
        if (!response.getHeader().getToken().equals(token))
        {
            throw new RetinaException("response token does not match.");
        }
        return true;
    }
}<|MERGE_RESOLUTION|>--- conflicted
+++ resolved
@@ -165,16 +165,12 @@
             this.finishLatch = finishLatch;
         }
 
-<<<<<<< HEAD
         void setRequestObserver(StreamObserver<RetinaProto.UpdateRecordRequest> requestObserver)
         {
             this.requestObserver = requestObserver;
         }
 
         public CompletableFuture<RetinaProto.UpdateRecordResponse> updateRecord(String schemaName, List<RetinaProto.TableUpdateData> tableUpdateData)
-=======
-        public void updateRecord(String schemaName, List<RetinaProto.TableUpdateData> tableUpdateData)
->>>>>>> 455c65d1
         {
             if (isClosed)
             {
@@ -248,7 +244,6 @@
     public StreamHandle startUpdateStream()
     {
         CountDownLatch latch = new CountDownLatch(1);
-
         StreamHandle handle = new StreamHandle(latch);
 
         StreamObserver<RetinaProto.UpdateRecordResponse> responseObserver = new StreamObserver<RetinaProto.UpdateRecordResponse>()
@@ -279,7 +274,7 @@
 
         StreamObserver<RetinaProto.UpdateRecordRequest> requestObserver = asyncStub.streamUpdateRecord(responseObserver);
         handle.setRequestObserver(requestObserver);
-        return new StreamHandle(latch);
+        return handle;
     }
 
     public boolean addVisibility(String filePath) throws RetinaException
