--- conflicted
+++ resolved
@@ -58,19 +58,7 @@
                 defaultInstance.shutdown();
                 for (RetinaService otherRetinaService : otherInstances.values())
                 {
-<<<<<<< HEAD
-                    defaultInstance.shutdown();
-                    for (RetinaService otherRetinaService : otherInstances.values())
-                    {
-                        otherRetinaService.shutdown();
-                    }
-                    otherInstances.clear();
-                } catch (InterruptedException e)
-                {
-                    logger.error("Failed to shut down retina service", e);
-=======
                     otherRetinaService.shutdown();
->>>>>>> 12061761
                 }
                 otherInstances.clear();
             } catch (InterruptedException e)
