--- conflicted
+++ resolved
@@ -57,11 +57,7 @@
                 defaultInstance.shutdown();
                 for (RPCIndexService otherTransService : otherInstances.values())
                 {
-<<<<<<< HEAD
-                    logger.error("Failed to shut down index service", e);
-=======
                     otherTransService.shutdown();
->>>>>>> 12061761
                 }
                 otherInstances.clear();
             } catch (InterruptedException e)
