/*
 * Licensed under the Apache License, Version 2.0 (the "License");
 * you may not use this file except in compliance with the License.
 * You may obtain a copy of the License at
 *
 *     http://www.apache.org/licenses/LICENSE-2.0
 *
 * Unless required by applicable law or agreed to in writing, software
 * distributed under the License is distributed on an "AS IS" BASIS,
 * WITHOUT WARRANTIES OR CONDITIONS OF ANY KIND, either express or implied.
 * See the License for the specific language governing permissions and
 * limitations under the License.
 */
package cn.edu.ruc.iir.pixels.common.physical;

import cn.edu.ruc.iir.pixels.common.exception.FSException;
import com.facebook.presto.spi.HostAddress;
import com.google.common.collect.ImmutableList;
import org.apache.hadoop.conf.Configuration;
import org.apache.hadoop.fs.*;
import org.apache.hadoop.fs.FileSystem;
import org.apache.hadoop.hdfs.DistributedFileSystem;
import org.apache.hadoop.hdfs.client.HdfsDataInputStream;
import org.apache.hadoop.hdfs.protocol.LocatedBlock;
import org.apache.hadoop.io.IOUtils;
import org.apache.logging.log4j.LogManager;
import org.apache.logging.log4j.Logger;

import java.io.*;
import java.util.*;

public final class FSFactory
{
    private static Logger logger = LogManager.getLogger(FSFactory.class);
    private static Map<String, FSFactory> instances = new HashMap<>();

    public static FSFactory Instance(String hdfsConfigDir) throws FSException
    {
        if (instances.containsKey(hdfsConfigDir))
        {
            return instances.get(hdfsConfigDir);
        }

        FSFactory instance = new FSFactory(hdfsConfigDir);
        instances.put(hdfsConfigDir, instance);

        return instance;
    }

    public FSFactory(FileSystem fs)
    {
        this.fileSystem = fs;
    }

    private FileSystem fileSystem;
    private Configuration hdfsConfig;

<<<<<<< HEAD
=======
    public FSFactory(FileSystem fs)
    {
        this.fileSystem = fs;
    }

>>>>>>> 515e0c54
    private FSFactory(String hdfsConfigDir) throws FSException
    {
        hdfsConfig = new Configuration(false);
        File configDir = new File(hdfsConfigDir);
        hdfsConfig.set("fs.hdfs.impl", DistributedFileSystem.class.getName());
        hdfsConfig.set("fs.file.impl", LocalFileSystem.class.getName());
        try
        {
            if (configDir.exists() && configDir.isDirectory())
            {
                File[] hdfsConfigFiles = configDir.listFiles((file, s) -> s.endsWith("core-site.xml") || s.endsWith("hdfs-site.xml"));
                if (hdfsConfigFiles != null && hdfsConfigFiles.length == 2)
                {
                    hdfsConfig.addResource(hdfsConfigFiles[0].toURI().toURL());
                    hdfsConfig.addResource(hdfsConfigFiles[1].toURI().toURL());
                    logger.debug("add conf file " + hdfsConfigFiles[0].toURI() + ", " + hdfsConfigFiles[1].toURI());
                }
                else
                {
                    logger.debug("conf file not match");
                }
            }
            else
            {
                logger.error("can not read hdfs configuration file in pixels connector. hdfs.config.dir=" + hdfsConfigDir);
                throw new FSException("can not read hdfs configuration file in pixels connector. hdfs.config.dir=" + hdfsConfigDir);
            }
            this.fileSystem = FileSystem.get(hdfsConfig);
        }
        catch (Exception e)
        {
            e.printStackTrace();
            throw new FSException("I/O error occurs when reading HDFS config files.", e);
        }
    }

    public Optional<FileSystem> getFileSystem()
    {
        return Optional.of(this.fileSystem);
    }

    public List<Path> listFiles(Path dirPath) throws FSException
    {
        List<Path> files = new ArrayList<>();
<<<<<<< HEAD
        FileStatus[] fileStatuses = null;
=======
        FileStatus[] fileStatuses;
>>>>>>> 515e0c54
        try
        {
            fileStatuses = this.fileSystem.listStatus(dirPath);
            if (fileStatuses != null)
            {
                for (FileStatus f : fileStatuses)
                {
                    if (f.isFile())
                    {
                        files.add(f.getPath());
                    }
                }
            }
        }
        catch (IOException e)
        {
            throw new FSException("error occurs when listing files.", e);
        }

        return files;
    }

    public List<Path> listFiles(String dirPath) throws FSException
    {
        return listFiles(new Path(dirPath));
    }

    public long getFileLength (Path path) throws IOException
    {
        if (fileSystem.isFile(path))
        {
            return fileSystem.getFileStatus(path).getLen();
        }
        return -1;
    }

    /**
     * we assume that a file contains only one block.
     *
     * @param file
     * @param start
     * @param len
     * @return
     * @throws FSException
     */
    public List<HostAddress> getBlockLocations(Path file, long start, long len) throws FSException
    {
        Set<HostAddress> addresses = new HashSet<>();
<<<<<<< HEAD
        BlockLocation[] locations = new BlockLocation[0];
=======
        BlockLocation[] locations;
>>>>>>> 515e0c54
        try
        {
            locations = this.fileSystem.getFileBlockLocations(file, start, len);
        }
        catch (IOException e)
        {
            throw new FSException("I/O error occurs when getting block locations", e);
        }
        for (BlockLocation location : locations)
        {
            try
            {
                addresses.addAll(toHostAddress(location.getHosts()));
            }
            catch (IOException e)
            {
                throw new FSException("I/O error occurs when get hosts from block locations.", e);
            }
        }
        return new ArrayList<>(addresses);
    }

<<<<<<< HEAD
=======
    public String[] getBlockHosts(Path file, long start, long len) throws FSException
    {
        BlockLocation[] locations;
        try
        {
            locations = this.fileSystem.getFileBlockLocations(file, start, len);
        }
        catch (IOException e)
        {
            throw new FSException("I/O error occurs when getting block locations", e);
        }
        List<String> hosts = new ArrayList<>(locations.length);
        for (BlockLocation location : locations)
        {
            try
            {
                hosts.addAll(Arrays.asList(location.getHosts()));
            } catch (IOException e)
            {
                throw new FSException("I/O error occurs when get hosts from block locations.", e);
            }
        }
        return hosts.toArray(new String[hosts.size()]);
    }

>>>>>>> 515e0c54
    public List<HostAddress> getBlockLocations(Path file, long start, long len, String node) throws FSException
    {
        if (node == null)
            return getBlockLocations(file, start, len);
        else
        {
            ImmutableList.Builder<HostAddress> builder = ImmutableList.builder();
            builder.add(HostAddress.fromString(node));
            return builder.build();
        }
    }

    private List<HostAddress> toHostAddress(String[] hosts)
    {
        ImmutableList.Builder<HostAddress> builder = ImmutableList.builder();
        for (String host : hosts)
        {
            builder.add(HostAddress.fromString(host));
            break;
        }
        return builder.build();
    }

    public List<LocatedBlock> listLocatedBlocks(Path path) throws FSException
    {
        FSDataInputStream in = null;
        try
        {
            in = this.fileSystem.open(path);
        }
        catch (IOException e)
        {
            throw new FSException("I/O error occurs when opening file.", e);
        }
        HdfsDataInputStream hdis = (HdfsDataInputStream) in;
        List<LocatedBlock> allBlocks = null;
        try
        {
            allBlocks = hdis.getAllBlocks();
        }
        catch (IOException e)
        {
            throw new FSException("I/O error occurs when getting blocks.", e);
        }
        return allBlocks;
    }

    public List<LocatedBlock> listLocatedBlocks(String path) throws FSException
    {
        return listLocatedBlocks(new Path(path));
    }

    public void createFile(String path, String content) throws IOException
    {
        FSDataOutputStream outputStream = fileSystem.create(new Path(path));
        outputStream.write(content.getBytes());
        outputStream.close();
    }

    // write content, need to open the auth('append') in hdfs-site.xml
    public void appendContent(String hdfsPath, String content)
            throws IOException
    {
        OutputStream out = fileSystem.append(new Path(hdfsPath));
        InputStream in = new ByteArrayInputStream(content.getBytes());
        IOUtils.copyBytes(in, out, hdfsConfig);
        IOUtils.closeStream(in);
        IOUtils.closeStream(out);
    }

<<<<<<< HEAD
    // file isExist
    public boolean isTableExists(String metatable) throws IOException
    {
        Path path = new Path(metatable);
=======
    public boolean isExists(String file) throws IOException
    {
        Path path = new Path(file);
>>>>>>> 515e0c54
        boolean exist = fileSystem.exists(path);
        if (!exist)
        {
            fileSystem.mkdirs(path);
        }
        return exist;
    }
}<|MERGE_RESOLUTION|>--- conflicted
+++ resolved
@@ -47,22 +47,14 @@
         return instance;
     }
 
-    public FSFactory(FileSystem fs)
-    {
-        this.fileSystem = fs;
-    }
-
     private FileSystem fileSystem;
     private Configuration hdfsConfig;
 
-<<<<<<< HEAD
-=======
     public FSFactory(FileSystem fs)
     {
         this.fileSystem = fs;
     }
 
->>>>>>> 515e0c54
     private FSFactory(String hdfsConfigDir) throws FSException
     {
         hdfsConfig = new Configuration(false);
@@ -107,11 +99,7 @@
     public List<Path> listFiles(Path dirPath) throws FSException
     {
         List<Path> files = new ArrayList<>();
-<<<<<<< HEAD
-        FileStatus[] fileStatuses = null;
-=======
         FileStatus[] fileStatuses;
->>>>>>> 515e0c54
         try
         {
             fileStatuses = this.fileSystem.listStatus(dirPath);
@@ -160,11 +148,7 @@
     public List<HostAddress> getBlockLocations(Path file, long start, long len) throws FSException
     {
         Set<HostAddress> addresses = new HashSet<>();
-<<<<<<< HEAD
-        BlockLocation[] locations = new BlockLocation[0];
-=======
         BlockLocation[] locations;
->>>>>>> 515e0c54
         try
         {
             locations = this.fileSystem.getFileBlockLocations(file, start, len);
@@ -187,8 +171,6 @@
         return new ArrayList<>(addresses);
     }
 
-<<<<<<< HEAD
-=======
     public String[] getBlockHosts(Path file, long start, long len) throws FSException
     {
         BlockLocation[] locations;
@@ -214,7 +196,6 @@
         return hosts.toArray(new String[hosts.size()]);
     }
 
->>>>>>> 515e0c54
     public List<HostAddress> getBlockLocations(Path file, long start, long len, String node) throws FSException
     {
         if (node == null)
@@ -285,16 +266,9 @@
         IOUtils.closeStream(out);
     }
 
-<<<<<<< HEAD
-    // file isExist
-    public boolean isTableExists(String metatable) throws IOException
-    {
-        Path path = new Path(metatable);
-=======
     public boolean isExists(String file) throws IOException
     {
         Path path = new Path(file);
->>>>>>> 515e0c54
         boolean exist = fileSystem.exists(path);
         if (!exist)
         {
