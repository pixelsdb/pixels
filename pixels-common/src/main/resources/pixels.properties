--- conflicted
+++ resolved
@@ -317,11 +317,7 @@
 index.rocksdb.level0.file.num.compaction.trigger=4
 # rocksdb max bytes for level base (default to 256MB)
 index.rocksdb.max.bytes.for.level.base=268435456
-<<<<<<< HEAD
-rocksdb max bytes for level multiplier (default to 10)
-=======
 # rocksdb max bytes for level multiplier (default to 10)
->>>>>>> 12061761
 index.rocksdb.max.bytes.for.level.multiplier=10
 # rocksdb target file size base (default to 64MB)
 index.rocksdb.target.file.size.base=67108864
@@ -333,8 +329,6 @@
 index.rocksdb.compression.type=LZ4_COMPRESSION
 # rocksdb bottommost compression type
 index.rocksdb.bottommost.compression.type=ZSTD_COMPRESSION
-<<<<<<< HEAD
-=======
 # Compaction style determines how RocksDB merges SST files. (e.g. UNIVERSAL, LEVEL)
 index.rocksdb.compaction.style=LEVEL
 # Whether to enable RocksDB internal statistics collection
@@ -344,7 +338,6 @@
 # Time interval (in seconds) between statistics dumps
 index.rocksdb.stats.interval=60
 
->>>>>>> 12061761
 # Whether to enable the latest version cache for SinglePointIndex
 index.cache.enabled=false
 # The maximum number of entries in the cache
