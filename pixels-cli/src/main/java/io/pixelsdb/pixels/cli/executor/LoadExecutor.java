--- conflicted
+++ resolved
@@ -100,13 +100,6 @@
                     NodeProto.NodeInfo nodeInfo = loadedInfo.loadedRetinaNode;
                     if(nodeInfo == null)
                     {
-<<<<<<< HEAD
-                        defaultRetinaService.addVisibility(File.getFilePath(path, file));
-                    } else
-                    {
-                        RetinaService retinaService = RetinaService.CreateInstance(nodeInfo.getAddress(), retinaServerPort);
-                        retinaService.addVisibility(File.getFilePath(path, file));
-=======
                         if (defaultRetinaService.isEnabled())
                         {
                             defaultRetinaService.addVisibility(File.getFilePath(path, file));
@@ -118,7 +111,6 @@
                         {
                             retinaService.addVisibility(File.getFilePath(path, file));
                         }
->>>>>>> 2a109658
                     }
 
                 } catch (RetinaException e)
