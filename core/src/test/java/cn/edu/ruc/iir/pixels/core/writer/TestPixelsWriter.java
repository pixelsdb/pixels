package cn.edu.ruc.iir.pixels.core.writer;

import cn.edu.ruc.iir.pixels.core.PixelsWriter;
import cn.edu.ruc.iir.pixels.core.TypeDescription;
<<<<<<< HEAD
import cn.edu.ruc.iir.pixels.core.vector.BytesColumnVector;
import cn.edu.ruc.iir.pixels.core.vector.DoubleColumnVector;
=======
import cn.edu.ruc.iir.pixels.core.TestParams;
import cn.edu.ruc.iir.pixels.core.vector.DoubleColumnVector;
import cn.edu.ruc.iir.pixels.core.vector.BytesColumnVector;
>>>>>>> 488df39e
import cn.edu.ruc.iir.pixels.core.vector.VectorizedRowBatch;
import org.apache.hadoop.conf.Configuration;
import org.apache.hadoop.fs.FileSystem;
import org.apache.hadoop.fs.Path;
import org.apache.hadoop.hdfs.DistributedFileSystem;
import org.junit.Test;

import java.io.IOException;
import java.net.URI;

/**
 * pixels
 *
 * @author guodong
 */
public class TestPixelsWriter
{
    @Test
    public void test()
    {
<<<<<<< HEAD
        final int ROWNUM = 10000;

=======
>>>>>>> 488df39e
        String filePath = TestParams.filePath;
        Configuration conf = new Configuration();
        conf.set("fs.hdfs.impl", DistributedFileSystem.class.getName());
        conf.set("fs.file.impl", org.apache.hadoop.fs.LocalFileSystem.class.getName());

<<<<<<< HEAD
        String schemaStr = "struct<x:double,y:string>";
        try {
            FileSystem fs = FileSystem.get(URI.create(filePath), conf);
            TypeDescription schema = TypeDescription.fromString(schemaStr);
=======
        try {
            FileSystem fs = FileSystem.get(URI.create(filePath), conf);
            TypeDescription schema = TypeDescription.fromString(TestParams.schemaStr);
>>>>>>> 488df39e
            VectorizedRowBatch rowBatch = schema.createRowBatch();
            DoubleColumnVector x = (DoubleColumnVector) rowBatch.cols[0];
            BytesColumnVector y = (BytesColumnVector) rowBatch.cols[1];

            PixelsWriter pixelsWriter =
                    PixelsWriter.newBuilder()
                            .setSchema(schema)
                            .setPixelStride(1000)
                            .setRowGroupSize(64*1024*1024)
                            .setFS(fs)
                            .setFilePath(new Path(filePath))
                            .setBlockSize(1024*1024*1024)
                            .setReplication((short) 1)
                            .setBlockPadding(false)
                            .build();

            for (int i = 0; i < TestParams.rowNum; i++)
            {
                int row = rowBatch.size++;
                x.vector[row] = i * 1.2;
                y.vector[row] = "test".getBytes();
                if (rowBatch.size == rowBatch.getMaxSize()) {
                    //long start = System.currentTimeMillis();
                    pixelsWriter.addRowBatch(rowBatch);
                    //System.out.println("add rb:" + (System.currentTimeMillis()-start));
                    //start = System.currentTimeMillis();
                    rowBatch.reset();
                    //System.out.println("reset: " + (System.currentTimeMillis()-start));
                }
            }
            if (rowBatch.size != 0) {
                pixelsWriter.addRowBatch(rowBatch);
                rowBatch.reset();
            }
            pixelsWriter.close();
        }
        catch (IOException e) {
            e.printStackTrace();
        }
    }
}<|MERGE_RESOLUTION|>--- conflicted
+++ resolved
@@ -2,14 +2,9 @@
 
 import cn.edu.ruc.iir.pixels.core.PixelsWriter;
 import cn.edu.ruc.iir.pixels.core.TypeDescription;
-<<<<<<< HEAD
-import cn.edu.ruc.iir.pixels.core.vector.BytesColumnVector;
-import cn.edu.ruc.iir.pixels.core.vector.DoubleColumnVector;
-=======
 import cn.edu.ruc.iir.pixels.core.TestParams;
 import cn.edu.ruc.iir.pixels.core.vector.DoubleColumnVector;
 import cn.edu.ruc.iir.pixels.core.vector.BytesColumnVector;
->>>>>>> 488df39e
 import cn.edu.ruc.iir.pixels.core.vector.VectorizedRowBatch;
 import org.apache.hadoop.conf.Configuration;
 import org.apache.hadoop.fs.FileSystem;
@@ -30,26 +25,14 @@
     @Test
     public void test()
     {
-<<<<<<< HEAD
-        final int ROWNUM = 10000;
-
-=======
->>>>>>> 488df39e
         String filePath = TestParams.filePath;
         Configuration conf = new Configuration();
         conf.set("fs.hdfs.impl", DistributedFileSystem.class.getName());
         conf.set("fs.file.impl", org.apache.hadoop.fs.LocalFileSystem.class.getName());
 
-<<<<<<< HEAD
-        String schemaStr = "struct<x:double,y:string>";
-        try {
-            FileSystem fs = FileSystem.get(URI.create(filePath), conf);
-            TypeDescription schema = TypeDescription.fromString(schemaStr);
-=======
         try {
             FileSystem fs = FileSystem.get(URI.create(filePath), conf);
             TypeDescription schema = TypeDescription.fromString(TestParams.schemaStr);
->>>>>>> 488df39e
             VectorizedRowBatch rowBatch = schema.createRowBatch();
             DoubleColumnVector x = (DoubleColumnVector) rowBatch.cols[0];
             BytesColumnVector y = (BytesColumnVector) rowBatch.cols[1];
