package cn.edu.ruc.iir.pixels.daemon.cache;

import cn.edu.ruc.iir.pixels.cache.CacheLocationDistribution;
import cn.edu.ruc.iir.pixels.cache.PixelsCacheConfig;
import cn.edu.ruc.iir.pixels.common.exception.MetadataException;
import cn.edu.ruc.iir.pixels.common.metadata.MetadataService;
import cn.edu.ruc.iir.pixels.common.metadata.domain.Layout;
import cn.edu.ruc.iir.pixels.common.utils.Constants;
import cn.edu.ruc.iir.pixels.common.utils.EtcdUtil;
import cn.edu.ruc.iir.pixels.daemon.Server;
import com.coreos.jetcd.Lease;
import com.coreos.jetcd.Watch;
import com.coreos.jetcd.data.ByteSequence;
import com.coreos.jetcd.data.KeyValue;
import com.coreos.jetcd.options.WatchOption;
import com.coreos.jetcd.watch.WatchEvent;
import com.coreos.jetcd.watch.WatchResponse;
import com.facebook.presto.spi.HostAddress;
import com.google.common.collect.ImmutableList;
import org.apache.hadoop.conf.Configuration;
import org.apache.hadoop.fs.BlockLocation;
import org.apache.hadoop.fs.FileStatus;
import org.apache.hadoop.fs.FileSystem;
import org.apache.hadoop.fs.Path;
import org.apache.logging.log4j.LogManager;
import org.apache.logging.log4j.Logger;

import java.io.IOException;
import java.net.InetAddress;
import java.net.URI;
import java.net.UnknownHostException;
import java.util.*;
import java.util.concurrent.Executors;
import java.util.concurrent.ScheduledExecutorService;
import java.util.concurrent.TimeUnit;
import java.util.concurrent.atomic.AtomicInteger;
import java.util.stream.Collectors;

/**
 * CacheCoordinator is responsible for the following tasks:
 * 1. caching balance. It assigns each file a caching location, which are updated into etcd for global synchronization, and maintains a dynamic caching balance in the cluster.
 * 3. caching node monitor. It monitors all caching nodes(CacheManager) in the cluster, and update running status(available, busy, dead, etc.) of caching nodes.
 */
// todo cache location compaction. Cache locations for older versions still exist after being used.
public class CacheCoordinator
        implements Server
{
    private static final Logger logger = LogManager.getLogger(CacheCoordinator.class);
    private final EtcdUtil etcdUtil;
    private final PixelsCacheConfig cacheConfig;
    private final ScheduledExecutorService scheduledExecutor;
    private final MetadataService metadataService;
    private String hostName;
    private FileSystem fs = null;
    // coordinator status: 0: init, 1: ready; -1: dead
    private AtomicInteger coordinatorStatus = new AtomicInteger(0);
    private CacheCoordinatorRegister cacheCoordinatorRegister = null;
    private boolean initializeSuccess = false;

    public CacheCoordinator()
    {
        this.etcdUtil = EtcdUtil.Instance();
        this.cacheConfig = new PixelsCacheConfig();
        this.scheduledExecutor = Executors.newSingleThreadScheduledExecutor();
        this.metadataService = new MetadataService(cacheConfig.getMetaHost(), cacheConfig.getMetaPort());
        this.hostName = System.getenv("HOSTNAME");
        logger.debug("HostName from system env: " + hostName);
        if (hostName == null) {
            try {
                this.hostName = InetAddress.getLocalHost().getHostName();
                logger.debug("HostName from InetAddress: " + hostName);
            }
            catch (UnknownHostException e) {
                logger.debug("Hostname is null. Exit");
                return;
            }
        }
        initialize();
    }

    // initialize cache_version as 0 in etcd
    private void initialize()
    {
        // if another cache coordinator exists, stop the initialization.
        if (null != etcdUtil.getKeyValue(Constants.CACHE_COORDINATOR_LITERAL)) {
            logger.warn("Another coordinator exists. Exit.");
            return;
        }
        try {
            Configuration configuration = new Configuration();
            configuration.set("fs.hdfs.impl", org.apache.hadoop.hdfs.DistributedFileSystem.class.getName());
            configuration.set("fs.file.impl", org.apache.hadoop.fs.LocalFileSystem.class.getName());
            if (fs == null) {
                fs = FileSystem.get(URI.create(cacheConfig.getWarehousePath()), configuration);
            }
            // register coordinator
            Lease leaseClient = etcdUtil.getClient().getLeaseClient();
            long leaseId = leaseClient.grant(cacheConfig.getNodeLeaseTTL()).get(10, TimeUnit.SECONDS).getID();
            etcdUtil.putKeyValueWithLeaseId(Constants.CACHE_COORDINATOR_LITERAL, hostName, leaseId);
            this.cacheCoordinatorRegister = new CacheCoordinatorRegister(leaseClient, leaseId);
            scheduledExecutor.scheduleAtFixedRate(cacheCoordinatorRegister, 1, 10, TimeUnit.SECONDS);
            Runtime.getRuntime().addShutdownHook(new Thread(this::shutdown));
            // check version consistency
            int cache_version = 0, layout_version = 0;
            KeyValue cacheVersionKV = etcdUtil.getKeyValue(Constants.CACHE_VERSION_LITERAL);
            if (null != cacheVersionKV) {
                cache_version = Integer.parseInt(cacheVersionKV.getValue().toStringUtf8());
            }
            KeyValue layoutVersionKV = etcdUtil.getKeyValue(Constants.LAYOUT_VERSION_LITERAL);
            if (null != layoutVersionKV) {
                layout_version = Integer.parseInt(layoutVersionKV.getValue().toStringUtf8());
            }
            if (cache_version < layout_version) {
                logger.debug("Current cache version is left behind of current layout version. Update.");
                update(layout_version);
            }
            coordinatorStatus.set(CacheManager.CacheNodeStatus.READY.statusCode);
            initializeSuccess = true;
            logger.info("CacheCoordinator on " + hostName + " has started.");
        }
        catch (Exception e) {
            e.printStackTrace();
        }
    }

    @Override
    public void run()
    {
        logger.info("Starting cache coordinator");
        if (false == initializeSuccess) {
            logger.info("Initialization failed, stop now.");
            return;
        }
        Watch watch = etcdUtil.getClient().getWatchClient();
        Watch.Watcher watcher = watch.watch(
                ByteSequence.fromString(Constants.LAYOUT_VERSION_LITERAL), WatchOption.DEFAULT);
        // watch layout version change, and update cache distribution and cache version
        while (coordinatorStatus.get() >= 0) {
            try {
                // layout version can be changed by rainbow.
                WatchResponse watchResponse = watcher.listen();
                for (WatchEvent event : watchResponse.getEvents()) {
                    if (event.getEventType() == WatchEvent.EventType.PUT) {
                        logger.debug("Update cache distribution");
                        // update the cache distribution
                        int layoutVersion = Integer.parseInt(event.getKeyValue().getValue().toStringUtf8());
                        update(layoutVersion);
                        // update cache version, notify cache managers on each node to update cache.
                        logger.debug("Update cache version to " + layoutVersion);
                        etcdUtil.putKeyValue(Constants.CACHE_VERSION_LITERAL, String.valueOf(layoutVersion));
                    }
                }
            }
            catch (InterruptedException | MetadataException | IOException e) {
                logger.error(e.getMessage());
                e.printStackTrace();
                break;
            }
        }
    }

    @Override
    public boolean isRunning()
    {
        return coordinatorStatus.get() >= 0;
    }

    @Override
    public void shutdown()
    {
        // TODO: check if the objects here are not null in case that coordinator was not started successfully.
        coordinatorStatus.set(CacheManager.CacheNodeStatus.UNHEALTHY.statusCode);
        cacheCoordinatorRegister.stop();
        etcdUtil.delete(Constants.CACHE_COORDINATOR_LITERAL);
        logger.info("CacheCoordinator shuts down.");
        this.scheduledExecutor.shutdownNow();
    }

    /**
     * Update file caching locations
     * 1. for all files, decide which files to cache
     * 2. for each file, decide which node to cache it
     * */
    private void update(int layoutVersion)
            throws MetadataException, IOException
    {
        List<Layout> layouts = metadataService.getLayout(cacheConfig.getSchema(), cacheConfig.getTable(), layoutVersion);
        // select: decide which files to cache
        assert layouts.size() == 1;
        String[] paths = select(layouts.get(0));
        // allocate: decide which node to cache each file
        List<KeyValue> nodes = etcdUtil.getKeyValuesByPrefix(Constants.CACHE_NODE_STATUS_LITERAL);
        if (nodes == null || nodes.isEmpty()) {
            logger.info("Nodes is null or empty, no updates");
            return;
        }
        HostAddress[] hosts = new HostAddress[nodes.size()];
        int hostIndex = 0;
        for (int i = 0; i < nodes.size(); i++) {
            KeyValue node = nodes.get(i);
<<<<<<< HEAD
            if (Integer.parseInt(node.getValue().toStringUtf8()) == CacheManager.CacheNodeStatus.READY.statusCode) {
=======
            // key: host_[hostname]; value: [status]. available if status == 1.
            if (Integer.parseInt(node.getValue().toStringUtf8()) == 1) {
>>>>>>> 571b6b18
                hosts[hostIndex++] = HostAddress.fromString(node.getKey().toStringUtf8().substring(5));
            }
        }
        allocate(paths, hosts, hostIndex, layoutVersion);
    }

    /**
     * get the HDFS file paths under the compact path of the first layout.
     * @param layout
     * @return the file paths
     * @throws IOException
     */
    private String[] select(Layout layout)
            throws IOException
    {
        String compactPath = layout.getCompactPath();
        List<Path> files = new ArrayList<>();
        FileStatus[] fileStatuses = fs.listStatus(new Path(compactPath));
        if (fileStatuses != null) {
            for (FileStatus fileStatus : fileStatuses)
            {
                if (fileStatus.isFile()) {
                    files.add(fileStatus.getPath());
                }
            }
        }
        String[] result = new String[files.size()];
        List<String> paths = files.stream().map(Path::toString).collect(Collectors.toList());
        paths.toArray(result);
        return result;
    }

    /**
     * allocate (maps) file paths to nodes, and persists the result in etcd.
     * @param paths
     * @param nodes
     * @param size
     * @param layoutVersion
     * @throws FSException
     * @throws IOException
     */
    private void allocate(String[] paths, HostAddress[] nodes, int size, int layoutVersion)
            throws IOException
    {
        CacheLocationDistribution cacheLocationDistribution = assignCacheLocations(paths, nodes, size);
        for (int i = 0; i < size; i++)
        {
            HostAddress node = nodes[i];
            Set<String> files = cacheLocationDistribution.getCacheDistributionByLocation(node.toString());
            String key = Constants.CACHE_LOCATION_LITERAL + layoutVersion + "_" + node;
            logger.debug(files.size() + " files are allocated to " + node + " at version" + layoutVersion);
            etcdUtil.putKeyValue(key, String.join(";", files));
        }
    }

    /**
     * assign hdfs files to cache manager nodes randomly, guaranty load balance.
     * @param paths
     * @param nodes
     * @param size
     * @return
     * @throws IOException
     */
    private CacheLocationDistribution assignCacheLocations(String[] paths, HostAddress[] nodes, int size)
            throws IOException
    {
        CacheLocationDistribution locationDistribution = new CacheLocationDistribution(nodes, size);

        Map<String, Integer> nodesCacheStats = new HashMap<>();
        for (int i = 0; i < size; i++) {
            nodesCacheStats.put(nodes[i].toString(), 0);
        }

        for (String path : paths)
        {
            // get a set of nodes where the blocks of the file is located (location_set)
            Set<HostAddress> locations = new HashSet<>();
            BlockLocation[] blockLocations = fs.getFileBlockLocations(new Path(path), 0, Long.MAX_VALUE);
            for (BlockLocation blockLocation : blockLocations)
            {
                locations.addAll(toHostAddress(blockLocation.getHosts()));
            }
            if (locations.size() == 0) {
                continue;
            }
            int leastCounter = Integer.MAX_VALUE;
            HostAddress chosenLocation = null;
            // find a node in the location_set with the least number of caching files
            for (HostAddress location : locations)
            {
                if (nodesCacheStats.get(location.toString()) != null) {
                    int count = nodesCacheStats.get(location.toString());
                    if (count < leastCounter) {
                        leastCounter = count;
                        chosenLocation = location;
                    }
                }
            }
            if (chosenLocation != null) {
                nodesCacheStats.put(chosenLocation.toString(), leastCounter+1);
                locationDistribution.addCacheLocation(chosenLocation.toString(), path);
            }
        }

        return locationDistribution;
    }

    private List<HostAddress> toHostAddress(String[] hosts) {
        ImmutableList.Builder<HostAddress> builder = ImmutableList.builder();
        for (String host : hosts) {
            builder.add(HostAddress.fromString(host));
            break;
        }
        return builder.build();
    }

    /**
     * TODO: there may be a gap between two calls of keepAliveOnce.
     */
    private static class CacheCoordinatorRegister
            implements Runnable
    {
        private final Lease leaseClient;
        private final long leaseId;

        CacheCoordinatorRegister(Lease leaseClient, long leaseId)
        {
            this.leaseClient = leaseClient;
            this.leaseId = leaseId;
        }

        @Override
        public void run()
        {
            leaseClient.keepAliveOnce(leaseId);
        }

        public void stop()
        {
            leaseClient.revoke(leaseId);
            leaseClient.close();
        }
    }
}<|MERGE_RESOLUTION|>--- conflicted
+++ resolved
@@ -198,12 +198,8 @@
         int hostIndex = 0;
         for (int i = 0; i < nodes.size(); i++) {
             KeyValue node = nodes.get(i);
-<<<<<<< HEAD
+            // key: host_[hostname]; value: [status]. available if status == 1.
             if (Integer.parseInt(node.getValue().toStringUtf8()) == CacheManager.CacheNodeStatus.READY.statusCode) {
-=======
-            // key: host_[hostname]; value: [status]. available if status == 1.
-            if (Integer.parseInt(node.getValue().toStringUtf8()) == 1) {
->>>>>>> 571b6b18
                 hosts[hostIndex++] = HostAddress.fromString(node.getKey().toStringUtf8().substring(5));
             }
         }
@@ -242,7 +238,6 @@
      * @param nodes
      * @param size
      * @param layoutVersion
-     * @throws FSException
      * @throws IOException
      */
     private void allocate(String[] paths, HostAddress[] nodes, int size, int layoutVersion)
