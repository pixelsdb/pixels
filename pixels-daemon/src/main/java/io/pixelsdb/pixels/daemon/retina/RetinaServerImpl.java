--- conflicted
+++ resolved
@@ -186,7 +186,7 @@
     {
         String schemaName = request.getSchemaName();
         List<RetinaProto.TableUpdateData> tableUpdateDataList = request.getTableUpdateDataList();
-        long timestamp = request.getTimestamp();
+        long timestamp = request.getTimestamp(
 
         if (!tableUpdateDataList.isEmpty())
         {
@@ -197,17 +197,12 @@
                 long primaryIndexId = tableUpdateData.getPrimaryIndexId();
                 if (!deleteDataList.isEmpty())
                 {
-                    List<List<IndexProto.IndexKey>> indexKeysList = new ArrayList<>(deleteDataList.size());
+                    int indexNum = deleteDataList.get(0).getIndexKeysList().size();
+                    List<List<IndexProto.IndexKey>> indexKeysList = new ArrayList<>(indexNum);
                     for (RetinaProto.DeleteData deleteData : deleteDataList)
                     {
-<<<<<<< HEAD
-                        int indexNum = deleteDataList.get(0).getIndexKeysList().size();
-                        List<List<IndexProto.IndexKey>> indexKeysList = new ArrayList<>(indexNum);
-                        for (RetinaProto.DeleteData deleteData : deleteDataList)
-=======
                         List<IndexProto.IndexKey> deleteDataIndexKeysList = deleteData.getIndexKeysList();
                         if (deleteDataIndexKeysList.isEmpty())
->>>>>>> 35f66a46
                         {
                             throw new RetinaException("Delete index key list is empty");
                         }
@@ -223,20 +218,11 @@
                         this.retinaResourceManager.deleteRecord(rowLocation, timestamp);
                     }
 
-<<<<<<< HEAD
-                        for (int i = 1; i < indexNum; i++)
-                        {
-                            List<IndexProto.IndexKey> indexKeys = indexKeysList.get(i);
-                            indexService.deleteSecondaryIndexEntries
-                                    (indexKeys.get(0).getTableId(), indexKeys.get(0).getIndexId(), indexKeys);
-                        }
-=======
-                    for (int i = 1; i < indexKeysList.size(); i++)
+                    for (int i = 1; i < indexNum; i++)
                     {
                         List<IndexProto.IndexKey> indexKeys = indexKeysList.get(i);
                         indexService.deleteSecondaryIndexEntries
-                                (indexKeys.get(0).getTableId(), indexKeys.get(0).getIndexId(), indexKeys);
->>>>>>> 35f66a46
+                               (indexKeys.get(0).getTableId(), indexKeys.get(0).getIndexId(), indexKeys);
                     }
                 }
 
@@ -288,12 +274,6 @@
                 }
                 init = false;
             }
-<<<<<<< HEAD
-        } catch (RetinaException | IndexException e)
-        {
-            headerBuilder.setErrorCode(1).setErrorMsg(e.getMessage());
-=======
->>>>>>> 35f66a46
         }
     }
 
