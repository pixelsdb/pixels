/*
 * Copyright 2019 PixelsDB.
 *
 * This file is part of Pixels.
 *
 * Pixels is free software: you can redistribute it and/or modify
 * it under the terms of the Affero GNU General Public License as
 * published by the Free Software Foundation, either version 3 of
 * the License, or (at your option) any later version.
 *
 * Pixels is distributed in the hope that it will be useful,
 * but WITHOUT ANY WARRANTY; without even the implied warranty of
 * MERCHANTABILITY or FITNESS FOR A PARTICULAR PURPOSE.  See the
 * Affero GNU General Public License for more details.
 *
 * You should have received a copy of the Affero GNU General Public
 * License along with Pixels.  If not, see
 * <https://www.gnu.org/licenses/>.
 */
package io.pixelsdb.pixels.daemon.metadata;

import com.alibaba.fastjson.JSON;
import com.google.common.collect.ImmutableList;
import com.google.protobuf.ProtocolStringList;
import io.grpc.stub.StreamObserver;
import io.pixelsdb.pixels.common.metadata.domain.*;
import io.pixelsdb.pixels.common.node.NodeService;
import io.pixelsdb.pixels.common.physical.Storage;
import io.pixelsdb.pixels.common.retina.RetinaService;
import io.pixelsdb.pixels.common.utils.ConfigFactory;
import io.pixelsdb.pixels.core.TypeDescription;
import io.pixelsdb.pixels.daemon.MetadataProto;
import io.pixelsdb.pixels.daemon.MetadataServiceGrpc;
import io.pixelsdb.pixels.daemon.NodeProto;
import io.pixelsdb.pixels.daemon.metadata.dao.*;
import org.apache.logging.log4j.LogManager;
import org.apache.logging.log4j.Logger;

import java.util.List;

import static io.pixelsdb.pixels.common.error.ErrorCode.*;

/**
 * @author hank
 * @create 2019-04-16
 * @update 2023-06-10 add peer, path, and peerPath related methods.
 */
public class MetadataServiceImpl extends MetadataServiceGrpc.MetadataServiceImplBase
{
    private static final Logger log = LogManager.getLogger(MetadataServiceImpl.class);

    private final SchemaDao schemaDao = DaoFactory.Instance().getSchemaDao();
    private final TableDao tableDao = DaoFactory.Instance().getTableDao();
    private final ColumnDao columnDao = DaoFactory.Instance().getColumnDao();
    private final LayoutDao layoutDao = DaoFactory.Instance().getLayoutDao();
    private final RangeDao rangeDao = DaoFactory.Instance().getRangeDao();
    private final RangeIndexDao rangeIndexDao = DaoFactory.Instance().getRangeIndexDao();
    private final SinglePointIndexDao singlePointIndexDao = DaoFactory.Instance().getSinglePointIndexDao();
    private final ViewDao viewDao = DaoFactory.Instance().getViewDao();
    private final PathDao pathDao = DaoFactory.Instance().getPathDao();
    private final FileDao fileDao = DaoFactory.Instance().getFileDao();
    private final PeerDao peerDao = DaoFactory.Instance().getPeerDao();
    private final PeerPathDao peerPathDao = DaoFactory.Instance().getPeerPathDao();
    private final SchemaVersionDao schemaVersionDao = DaoFactory.Instance().getSchemaVersionDao();

    public MetadataServiceImpl () { }

    /**
     * Build the initial schema version proto object without range index.
     * @param tableId the id of the table that the schema version belongs to
     * @param columns the columns owned by the schema version, must have ids
     * @param transTs the transaction timestamp (i.e., version) of the schema version
     * @return the initial schema version, the id of the schema version is not set
     */
    public static MetadataProto.SchemaVersion buildInitSchemaVersion(long tableId, List<MetadataProto.Column> columns, long transTs)
    {
        return MetadataProto.SchemaVersion.newBuilder()
                .addAllColumns(columns).setTransTs(transTs).setTableId(tableId).build();
    }

    /**
     * Build the initial data layout of the given table and schema version.
     * @param tableId the id of the given table
     * @param schemaVersionId the id of the given schema version
     * @param columns the columns owned by the data layout, must have names
     * @return the initial data layout, the id of the layout is not set
     */
    public static MetadataProto.Layout buildInitLayout(long tableId, long schemaVersionId, List<MetadataProto.Column> columns)
    {
        Ordered ordered = new Ordered();
        for (MetadataProto.Column column : columns)
        {
            ordered.addColumnOrder(column.getName());
        }
        int compactFactor = Integer.parseInt(ConfigFactory.Instance().getProperty("compact.factor"));
        OriginSplitPattern splitPattern = new OriginSplitPattern();
        Compact compact = new Compact();
        compact.setNumColumn(columns.size());
        compact.setNumRowGroupInFile(compactFactor);
        compact.setCacheBorder(0); // cache is disabled for initial layout
        for (int columnId = 0; columnId < columns.size(); ++ columnId)
        {
            for (int rowGroupId = 0; rowGroupId < compactFactor; ++ rowGroupId)
            {
                // build a fully compact layout with all the chunks of the same column stored together
                compact.addColumnChunkOrder(rowGroupId, columnId);
            }
            // build the only split pattern that contains all the columns
            splitPattern.addAccessedColumns(columnId);
        }
        splitPattern.setNumRowGroupInSplit(compactFactor);
        Splits splits = new Splits();
        splits.setNumRowGroupInFile(compactFactor);
        splits.addSplitPatterns(splitPattern);
        // build an empty projection
        Projections projections = new Projections();
        projections.setNumProjections(0);
        projections.setProjectionPatterns(ImmutableList.of());
        return MetadataProto.Layout.newBuilder()
                .setVersion(0) // the version of layout starts from 0
                .setCreateAt(System.currentTimeMillis())
                .setPermission(MetadataProto.Permission.READ_WRITE) // the initial layout should be writable
                .setOrdered(JSON.toJSONString(ordered))
                .setCompact(JSON.toJSONString(compact))
                .setSplits(JSON.toJSONString(splits))
                .setProjections(JSON.toJSONString(projections))
                .setSchemaVersionId(schemaVersionId)
                .setTableId(tableId).build(); // no need to set the ordered paths and compact paths
    }

    /**
     * Build the initial paths for the given layout, without attaching to any ranges.
     * @param layoutId the id of the given layout
     * @param layoutVersion the version of the given layout
     * @param basePathUris the URIs of the base paths
     * @param isCompact whether the paths are compact paths
     * @return the initial paths, the ids and range ids of the paths are not set
     */
    public static List<MetadataProto.Path> buildInitPaths(long layoutId, long layoutVersion,
                                                          ProtocolStringList basePathUris, boolean isCompact)
    {
        ImmutableList.Builder<MetadataProto.Path> pathsBuilder = ImmutableList.builderWithExpectedSize(basePathUris.size());
        for (String basePathUri : basePathUris)
        {
            if (!basePathUri.endsWith("/"))
            {
                basePathUri += "/";
            }
            if (isCompact)
            {
                pathsBuilder.add(MetadataProto.Path.newBuilder()
                        .setUri(basePathUri + "v-" + layoutVersion + "-compact")
                        .setType(MetadataProto.Path.Type.COMPACT).setLayoutId(layoutId).build());
            }
            else
            {
                pathsBuilder.add(MetadataProto.Path.newBuilder()
                        .setUri(basePathUri + "v-" + layoutVersion + "-ordered")
                        .setType(MetadataProto.Path.Type.ORDERED).setLayoutId(layoutId).build());
            }
        }
        return pathsBuilder.build();
    }

    @Override
    public void createSchema(MetadataProto.CreateSchemaRequest request,
                             StreamObserver<MetadataProto.CreateSchemaResponse> responseObserver)
    {
        MetadataProto.ResponseHeader.Builder headerBuilder = MetadataProto.ResponseHeader.newBuilder()
                .setToken(request.getHeader().getToken());

        MetadataProto.Schema schema= MetadataProto.Schema.newBuilder()
                .setName(request.getSchemaName())
                .setDesc(request.getSchemaDesc()).build();
        if (schemaDao.exists(schema))
        {
            headerBuilder.setErrorCode(METADATA_SCHEMA_EXIST).setErrorMsg("schema '" +
                    request.getSchemaName() + "' already exist");
        }
        else
        {
            if (schemaDao.insert(schema))
            {
                headerBuilder.setErrorCode(0).setErrorMsg("");
            }
            else
            {
                headerBuilder.setErrorCode(METADATA_ADD_SCHEMA_FAILED).setErrorMsg("failed to add schema");
            }
        }
        MetadataProto.CreateSchemaResponse response = MetadataProto.CreateSchemaResponse.newBuilder()
                .setHeader(headerBuilder.build()).build();

        responseObserver.onNext(response);
        responseObserver.onCompleted();
    }

    @Override
    public void dropSchema(MetadataProto.DropSchemaRequest request,
                           StreamObserver<MetadataProto.DropSchemaResponse> responseObserver)
    {
        MetadataProto.ResponseHeader.Builder headerBuilder = MetadataProto.ResponseHeader.newBuilder()
                .setToken(request.getHeader().getToken());

        if (schemaDao.deleteByName(request.getSchemaName()))
        {
            headerBuilder.setErrorCode(0).setErrorMsg("");
        }
        else
        {
            headerBuilder.setErrorCode(METADATA_DELETE_SCHEMA_FAILED).setErrorMsg("failed to delete schema '" +
                    request.getSchemaName() + "'");
        }
        MetadataProto.DropSchemaResponse response = MetadataProto.DropSchemaResponse.newBuilder()
                .setHeader(headerBuilder.build()).build();

        responseObserver.onNext(response);
        responseObserver.onCompleted();
    }

    @Override
    public void existSchema(MetadataProto.ExistSchemaRequest request,
                            StreamObserver<MetadataProto.ExistSchemaResponse> responseObserver)
    {
        MetadataProto.ResponseHeader.Builder headerBuilder = MetadataProto.ResponseHeader.newBuilder()
                .setToken(request.getHeader().getToken());

        MetadataProto.Schema schema = MetadataProto.Schema.newBuilder()
                .setId(-1).setName(request.getSchemaName()).build();
        MetadataProto.ExistSchemaResponse response;
        if (schemaDao.exists(schema))
        {
            headerBuilder.setErrorCode(0).setErrorMsg("");
            response = MetadataProto.ExistSchemaResponse.newBuilder()
                    .setExists(true).setHeader(headerBuilder.build()).build();
        }
        else
        {
            headerBuilder.setErrorCode(0).setErrorMsg("");
            response = MetadataProto.ExistSchemaResponse.newBuilder()
                    .setExists(false).setHeader(headerBuilder.build()).build();
        }

        responseObserver.onNext(response);
        responseObserver.onCompleted();
    }

    @Override
    public void getSchemas(MetadataProto.GetSchemasRequest request,
                           StreamObserver<MetadataProto.GetSchemasResponse> responseObserver)
    {
        MetadataProto.ResponseHeader.Builder headerBuilder = MetadataProto.ResponseHeader.newBuilder()
                .setToken(request.getHeader().getToken());
        List<MetadataProto.Schema> schemas = this.schemaDao.getAll();
        MetadataProto.ResponseHeader header;
        MetadataProto.GetSchemasResponse response;
        /**
         * Issue #156:
         * schemas.isEmpty() is normal when there is no existing schema.
         */
        if (schemas == null)
        {
            header = headerBuilder.setErrorCode(METADATA_SCHEMA_NOT_FOUND)
                    .setErrorMsg("metadata server failed to get schemas").build();
            response = MetadataProto.GetSchemasResponse.newBuilder().setHeader(header).build();
        }
        else
        {
            header = headerBuilder.setErrorCode(0).setErrorMsg("").build();
            response = MetadataProto.GetSchemasResponse.newBuilder().setHeader(header)
                .addAllSchemas(schemas).build();
        }
        responseObserver.onNext(response);
        responseObserver.onCompleted();
    }

    @Override
    public void createTable(MetadataProto.CreateTableRequest request,
                            StreamObserver<MetadataProto.CreateTableResponse> responseObserver)
    {
        MetadataProto.ResponseHeader.Builder headerBuilder = MetadataProto.ResponseHeader.newBuilder()
                .setToken(request.getHeader().getToken());

        MetadataProto.Schema schema = schemaDao.getByName(request.getSchemaName());
        MetadataProto.Table table = MetadataProto.Table.newBuilder()
                .setName(request.getTableName())
                .setType("user")
                .setStorageScheme(request.getStorageScheme())
                .setSchemaId(schema.getId()).build();
        if (tableDao.exists(table))
        {
            headerBuilder.setErrorCode(METADATA_TABLE_EXIST).setErrorMsg("table '" +
                    request.getSchemaName() + "." + request.getTableName() + "' already exist");
        }
        else
        {
            List<MetadataProto.Column> columns = request.getColumnsList();
            /**
             * Issue #196:
             * Check the data types before inserting the table into metadata.
             */
            boolean typesValid = true;
            String invalidType = "";
            for (MetadataProto.Column column : columns)
            {
                if (!TypeDescription.isValid(column.getType()))
                {
                    typesValid = false;
                    invalidType = column.getType();
                    break;
                }
            }
            if (typesValid)
            {
                if (tableDao.insert(table))
                {
                    // to get table id from database.
                    try
                    {
                        table = tableDao.getByNameAndSchema(table.getName(), schema);
                        if (columns.size() == columnDao.insertBatch(table, columns))
                        {
                            columns = columnDao.getByTable(table, false);
                            // Issue #437: TODO - use real transaction timestamp for schema version.
                            MetadataProto.SchemaVersion schemaVersion = buildInitSchemaVersion(table.getId(), columns, 0);
                            long schemaVersionId = schemaVersionDao.insert(schemaVersion);
                            if (schemaVersionId > 0)
                            {
                                MetadataProto.Layout layout = buildInitLayout(table.getId(), schemaVersionId, columns);
                                long layoutId = layoutDao.insert(layout);
                                if (layoutId > 0)
                                {
                                    List<MetadataProto.Path> orderedPaths = buildInitPaths(layoutId, layout.getVersion(),
                                            request.getBasePathUrisList(), false);
                                    boolean allSuccess = true;
                                    for (MetadataProto.Path orderedPath : orderedPaths)
                                    {
                                        if (pathDao.insert(orderedPath) <= 0)
                                        {
                                            allSuccess = false;
                                            break;
                                        }
                                    }
                                    if (allSuccess)
                                    {
                                        List<MetadataProto.Path> compactPaths = buildInitPaths(layoutId, layout.getVersion(),
                                                request.getBasePathUrisList(), true);
                                        for (MetadataProto.Path compactPath : compactPaths)
                                        {
                                            if (pathDao.insert(compactPath) <= 0)
                                            {
                                                allSuccess = false;
                                                break;
                                            }
                                        }
                                        if (allSuccess)
                                        {
<<<<<<< HEAD
                                            // Issue #930: corresponding writerBuffer was not created when creating table
=======
                                            // Issue #930: corresponding writeBuffer was not created when creating table
>>>>>>> 2a109658
                                            // Issue #1218: support multi-retina
                                            NodeService nodeService = NodeService.Instance();
                                            List<NodeProto.NodeInfo> retinaList = nodeService.getRetinaList();
                                            int retinaPort = Integer.parseInt(ConfigFactory.Instance().getProperty("retina.server.port"));
                                            for(NodeProto.NodeInfo retinaNode : retinaList)
                                            {
                                                RetinaService retinaService = RetinaService.CreateInstance(retinaNode.getAddress(), retinaPort);
<<<<<<< HEAD
                                                if (!retinaService.addWriterBuffer(request.getSchemaName(), request.getTableName()))
                                                {
                                                    headerBuilder.setErrorCode(METADATA_ADD_RETINA_BUFFER_FAILED)
                                                            .setErrorMsg("failed to add retina's writer buffer for table '" +
                                                                    request.getSchemaName() + "." + request.getTableName() + "'");
                                                } else
                                                {
                                                    headerBuilder.setErrorCode(SUCCESS).setErrorMsg("");
=======
                                                if (retinaService.isEnabled())
                                                {
                                                    if (!retinaService.addWriteBuffer(request.getSchemaName(), request.getTableName()))
                                                    {
                                                        headerBuilder.setErrorCode(METADATA_ADD_RETINA_BUFFER_FAILED)
                                                                .setErrorMsg("failed to add retina's writer buffer for table '" +
                                                                        request.getSchemaName() + "." + request.getTableName() + "'");
                                                    } else
                                                    {
                                                        headerBuilder.setErrorCode(SUCCESS).setErrorMsg("");
                                                    }
>>>>>>> 2a109658
                                                }
                                            }
                                        } else
                                        {
                                            headerBuilder.setErrorCode(METADATA_ADD_PATH_FAILED)
                                                    .setErrorMsg("failed to add compact paths for table '" +
                                                            request.getSchemaName() + "." + request.getTableName() + "'");
                                        }
                                    } else
                                    {
                                        headerBuilder.setErrorCode(METADATA_ADD_PATH_FAILED)
                                                .setErrorMsg("failed to add ordered paths for table '" +
                                                        request.getSchemaName() + "." + request.getTableName() + "'");
                                    }
                                } else
                                {
                                    headerBuilder.setErrorCode(METADATA_ADD_SCHEMA_VERSION_FAILED)
                                            .setErrorMsg("failed to add layout for table '" +
                                                    request.getSchemaName() + "." + request.getTableName() + "'");
                                }
                            } else
                            {
                                headerBuilder.setErrorCode(METADATA_ADD_SCHEMA_VERSION_FAILED)
                                        .setErrorMsg("failed to add schema version for table '" +
                                                request.getSchemaName() + "." + request.getTableName() + "'");
                            }
                        } else
                        {
                            headerBuilder.setErrorCode(METADATA_ADD_COLUMNS_FAILED).setErrorMsg(
                                    "failed to add columns to table '" + request.getSchemaName() + "." + request.getTableName() + "'");
                        }
                    } catch (Throwable e)
                    {
                        String msg = "failed to create the other components for table '" +
                                request.getSchemaName() + "." + request.getTableName() + "'";
                        log.error(msg, e);
                        headerBuilder.setErrorCode(METADATA_ADD_TABLE_FAILED).setErrorMsg(msg);
                        // cascade delete the inconsistent states in metadata
                        tableDao.deleteByNameAndSchema(table.getName(), schema);
                    }
                } else
                {
                    headerBuilder.setErrorCode(METADATA_ADD_TABLE_FAILED).setErrorMsg("failed to add table '" +
                            request.getSchemaName() + "." + request.getTableName() + "'");
                }
            }
            else
            {
                headerBuilder.setErrorCode(METADATA_UNKNOWN_DATA_TYPE).setErrorMsg(
                        "unknown data type '" + invalidType + "'");
            }
        }

        MetadataProto.CreateTableResponse response = MetadataProto.CreateTableResponse.newBuilder()
                .setHeader(headerBuilder.build()).build();

        responseObserver.onNext(response);
        responseObserver.onCompleted();
    }

    @Override
    public void dropTable(MetadataProto.DropTableRequest request,
                          StreamObserver<MetadataProto.DropTableResponse> responseObserver)
    {
        MetadataProto.ResponseHeader.Builder headerBuilder = MetadataProto.ResponseHeader.newBuilder()
                .setToken(request.getHeader().getToken());

        MetadataProto.Schema schema = schemaDao.getByName(request.getSchemaName());
        if (tableDao.deleteByNameAndSchema(request.getTableName(), schema))
        {
            headerBuilder.setErrorCode(0).setErrorMsg("");
        }
        else
        {
            headerBuilder.setErrorCode(METADATA_DELETE_TABLE_FAILED).setErrorMsg("failed to delete table '" +
                    request.getSchemaName() + "." + request.getTableName() + "'");
        }
        MetadataProto.DropTableResponse response = MetadataProto.DropTableResponse.newBuilder()
                .setHeader(headerBuilder.build()).build();

        responseObserver.onNext(response);
        responseObserver.onCompleted();
    }

    @Override
    public void existTable(MetadataProto.ExistTableRequest request,
                           StreamObserver<MetadataProto.ExistTableResponse> responseObserver)
    {
        MetadataProto.ResponseHeader.Builder headerBuilder = MetadataProto.ResponseHeader.newBuilder()
                .setToken(request.getHeader().getToken());

        MetadataProto.ExistTableResponse response;
        MetadataProto.Schema schema = schemaDao.getByName(request.getSchemaName());
        if (schema == null)
        {
            /**
             * Issue #183:
             * We firstly check the existence of the schema.
             */
            schema = MetadataProto.Schema.newBuilder().setId(-1).setName(request.getSchemaName()).build();
            if (!schemaDao.exists(schema))
            {
                headerBuilder.setErrorCode(0).setErrorMsg("");
            }
            else
            {
                headerBuilder.setErrorCode(METADATA_SCHEMA_NOT_FOUND).setErrorMsg(
                        "failed to get schema '" + request.getSchemaName() + "'");
            }
            response = MetadataProto.ExistTableResponse.newBuilder()
                    .setExists(false).setHeader(headerBuilder.build()).build();
            responseObserver.onNext(response);
            responseObserver.onCompleted();
            return;
        }
        MetadataProto.Table table = MetadataProto.Table.newBuilder()
                .setId(-1)
                .setName(request.getTableName())
                .setSchemaId(schema.getId()).build();

        if (tableDao.exists(table))
        {
            headerBuilder.setErrorCode(0).setErrorMsg("");
            response = MetadataProto.ExistTableResponse.newBuilder()
                    .setExists(true).setHeader(headerBuilder.build()).build();
        }
        else
        {
            headerBuilder.setErrorCode(0).setErrorMsg("");
            response = MetadataProto.ExistTableResponse.newBuilder()
                    .setExists(false).setHeader(headerBuilder.build()).build();
        }

        responseObserver.onNext(response);
        responseObserver.onCompleted();
    }

    @Override
    public void getTable(MetadataProto.GetTableRequest request,
                         StreamObserver<MetadataProto.GetTableResponse> responseObserver)
    {
        MetadataProto.ResponseHeader.Builder headerBuilder = MetadataProto.ResponseHeader.newBuilder()
                .setToken(request.getHeader().getToken());
        MetadataProto.ResponseHeader header;
        MetadataProto.GetTableResponse response;
        MetadataProto.Schema schema = schemaDao.getByName(request.getSchemaName());
        MetadataProto.Table table;

        if(schema != null)
        {
            table = tableDao.getByNameAndSchema(request.getTableName(), schema);
            if (table == null)
            {
                header = headerBuilder.setErrorCode(METADATA_TABLE_NOT_FOUND)
                        .setErrorMsg("metadata server failed to get table").build();
                response = MetadataProto.GetTableResponse.newBuilder()
                        .setHeader(header).build();
            }
            else
            {
                if (request.getWithLayouts())
                {
                    // version < 0 means get all versions
                    List<MetadataProto.Layout> layouts = layoutDao.getByTable(table, -1,
                            MetadataProto.GetLayoutRequest.PermissionRange.READABLE);
                    if (layouts == null || layouts.isEmpty())
                    {
                        header = headerBuilder.setErrorCode(METADATA_LAYOUT_NOT_FOUND)
                                .setErrorMsg("no layout for table '" +
                                request.getSchemaName() + "." + request.getTableName() + "'").build();
                        response = MetadataProto.GetTableResponse.newBuilder()
                                .setHeader(header).build();
                    }
                    else
                    {
                        header = headerBuilder.setErrorCode(0).setErrorMsg("").build();
                        response = MetadataProto.GetTableResponse.newBuilder().setHeader(header)
                                .setTable(table).addAllLayouts(layouts).build();
                    }
                }
                else
                {
                    header = headerBuilder.setErrorCode(0).setErrorMsg("").build();
                    response = MetadataProto.GetTableResponse.newBuilder().setHeader(header).setTable(table).build();
                }
            }
        }
        else
        {
            header = headerBuilder.setErrorCode(METADATA_SCHEMA_NOT_FOUND).setErrorMsg("schema '" +
                    request.getSchemaName() + "' not found").build();
            response = MetadataProto.GetTableResponse.newBuilder().setHeader(header).build();
        }
        responseObserver.onNext(response);
        responseObserver.onCompleted();
    }

    @Override
    public void updateRowCount(MetadataProto.UpdateRowCountRequest request,
                               StreamObserver<MetadataProto.UpdateRowCountResponse> responseObserver)
    {
        MetadataProto.ResponseHeader.Builder headerBuilder = MetadataProto.ResponseHeader.newBuilder()
                .setToken(request.getHeader().getToken());
        MetadataProto.ResponseHeader header;
        MetadataProto.UpdateRowCountResponse response;
        MetadataProto.Schema schema = schemaDao.getByName(request.getSchemaName());
        MetadataProto.Table table;

        if(schema != null)
        {
            table = tableDao.getByNameAndSchema(request.getTableName(), schema);
            if (table == null)
            {
                header = headerBuilder.setErrorCode(METADATA_TABLE_NOT_FOUND)
                        .setErrorMsg("table not found").build();
            }
            else
            {
                table = table.toBuilder().setRowCount(request.getRowCount()).build();
                if (tableDao.update(table))
                {
                    header = headerBuilder.setErrorCode(0).setErrorMsg("").build();
                }
                else
                {
                    header = headerBuilder.setErrorCode(METADATA_UPDATE_TABLE_FAILED)
                            .setErrorMsg("metadata service failed to update table row count").build();
                }
            }
        }
        else
        {
            header = headerBuilder.setErrorCode(METADATA_SCHEMA_NOT_FOUND).setErrorMsg("schema '" +
                    request.getSchemaName() + "' not found").build();
        }
        response = MetadataProto.UpdateRowCountResponse.newBuilder().setHeader(header).build();
        responseObserver.onNext(response);
        responseObserver.onCompleted();
    }

    @Override
    public void getTables(MetadataProto.GetTablesRequest request,
                          StreamObserver<MetadataProto.GetTablesResponse> responseObserver)
    {
        MetadataProto.ResponseHeader.Builder headerBuilder = MetadataProto.ResponseHeader.newBuilder()
                .setToken(request.getHeader().getToken());
        MetadataProto.ResponseHeader header;
        MetadataProto.GetTablesResponse response;
        MetadataProto.Schema schema = schemaDao.getByName(request.getSchemaName());
        List<MetadataProto.Table> tables;

        if(schema != null)
        {
            tables = tableDao.getBySchema(schema);
            /**
             * Issue #85:
             * tables.isEmpty() is normal for empty schema.
             */
            if (tables == null)
            {
                header = headerBuilder.setErrorCode(METADATA_TABLE_NOT_FOUND)
                        .setErrorMsg("metadata server failed to get tables").build();
                response = MetadataProto.GetTablesResponse.newBuilder()
                        .setHeader(header).build();
            }
            else
            {
                header = headerBuilder.setErrorCode(0).setErrorMsg("").build();
                response = MetadataProto.GetTablesResponse.newBuilder()
                        .setHeader(header)
                        .addAllTables(tables).build();
            }
        }
        else
        {
            header = headerBuilder.setErrorCode(METADATA_SCHEMA_NOT_FOUND).setErrorMsg("schema '" +
                    request.getSchemaName() + "' not found").build();
            response = MetadataProto.GetTablesResponse.newBuilder().setHeader(header).build();
        }
        responseObserver.onNext(response);
        responseObserver.onCompleted();
    }

    @Override
    public void getTableById(MetadataProto.GetTableByIdRequest request, StreamObserver<MetadataProto.GetTableByIdResponse> responseObserver)
    {
        MetadataProto.ResponseHeader.Builder headerBuilder = MetadataProto.ResponseHeader.newBuilder()
                .setToken(request.getHeader().getToken());
        MetadataProto.ResponseHeader header;
        MetadataProto.GetTableByIdResponse response;
        MetadataProto.Table table = tableDao.getById(request.getTableId());

        if (table == null)
        {
            header = headerBuilder.setErrorCode(METADATA_TABLE_NOT_FOUND)
                    .setErrorMsg("metadata server failed to get table").build();
            response = MetadataProto.GetTableByIdResponse.newBuilder()
                    .setHeader(header).build();
        } else
        {
            header = headerBuilder.setErrorCode(0).setErrorMsg("").build();
            response = MetadataProto.GetTableByIdResponse.newBuilder().setHeader(header).setTable(table).build();
        }
        responseObserver.onNext(response);
        responseObserver.onCompleted();
    }

    @Override
    public void getLayouts(MetadataProto.GetLayoutsRequest request,
                           StreamObserver<MetadataProto.GetLayoutsResponse> responseObserver)
    {
        MetadataProto.ResponseHeader.Builder headerBuilder = MetadataProto.ResponseHeader.newBuilder()
                .setToken(request.getHeader().getToken());
        MetadataProto.GetLayoutsResponse response;
        MetadataProto.Schema schema = schemaDao.getByName(request.getSchemaName());
        List<MetadataProto.Layout> layouts = null;
        if(schema != null)
        {
            MetadataProto.Table table = tableDao.getByNameAndSchema(request.getTableName(), schema);
            if (table != null)
            {
                layouts = layoutDao.getByTable(table, -1,
                        MetadataProto.GetLayoutRequest.PermissionRange.READABLE); // version < 0 means get all versions
                if (layouts == null || layouts.isEmpty())
                {
                    headerBuilder.setErrorCode(METADATA_LAYOUT_NOT_FOUND).setErrorMsg("no layout for table '" +
                            request.getSchemaName() + "." + request.getTableName() + "'");
                }
            }
            else
            {
                headerBuilder.setErrorCode(METADATA_TABLE_NOT_FOUND).setErrorMsg("table '" +
                        request.getSchemaName() + "." + request.getTableName() + "' not found");
            }
        }
        else
        {
            headerBuilder.setErrorCode(METADATA_SCHEMA_NOT_FOUND).setErrorMsg("schema '" + request.getSchemaName() + "' not found");
        }
        if(layouts != null && !layouts.isEmpty())
        {
            headerBuilder.setErrorCode(0).setErrorMsg("");
            response = MetadataProto.GetLayoutsResponse.newBuilder()
                    .setHeader(headerBuilder.build())
                    .addAllLayouts(layouts).build();
        }
        else
        {
            response = MetadataProto.GetLayoutsResponse.newBuilder()
                    .setHeader(headerBuilder.build()).build();
        }

        responseObserver.onNext(response);
        responseObserver.onCompleted();
    }

    @Override
    public void getLayout(MetadataProto.GetLayoutRequest request,
                          StreamObserver<MetadataProto.GetLayoutResponse> responseObserver)
    {
        MetadataProto.ResponseHeader.Builder headerBuilder = MetadataProto.ResponseHeader.newBuilder()
                .setToken(request.getHeader().getToken());
        MetadataProto.GetLayoutResponse response;
        MetadataProto.Schema schema = schemaDao.getByName(request.getSchemaName());
        MetadataProto.Layout layout = null;
        if(schema != null)
        {
            MetadataProto.Table table = tableDao.getByNameAndSchema(request.getTableName(), schema);
            if (table != null)
            {
                if (request.getLayoutVersion() < 0)
                {
                    layout = layoutDao.getLatestByTable(table, request.getPermissionRange());
                    if (layout == null)
                    {
                        headerBuilder.setErrorCode(METADATA_LAYOUT_NOT_FOUND).setErrorMsg("layout of table '" +
                                request.getSchemaName() + "." + request.getTableName() + "' with permission '" +
                                request.getPermissionRange().name() + "' not found");
                    }
                }
                else
                {
                    List<MetadataProto.Layout> layouts = layoutDao.getByTable(table, request.getLayoutVersion(),
                            request.getPermissionRange());
                    if (layouts == null || layouts.isEmpty())
                    {
                        headerBuilder.setErrorCode(METADATA_LAYOUT_NOT_FOUND).setErrorMsg("layout of version '" +
                                request.getLayoutVersion() + "' for table '" +
                                request.getSchemaName() + "." + request.getTableName() + "' with permission '" +
                                request.getPermissionRange().name() + "' not found");
                    } else if (layouts.size() != 1)
                    {
                        headerBuilder.setErrorCode(METADATA_LAYOUT_DUPLICATED).setErrorMsg("duplicated layouts found");
                    } else
                    {
                        layout = layouts.get(0);
                    }
                }
            }
            else
            {
                headerBuilder.setErrorCode(METADATA_TABLE_NOT_FOUND).setErrorMsg("table '" +
                        request.getSchemaName() + "." + request.getTableName() + "' not found");
            }
        }
        else
        {
            headerBuilder.setErrorCode(METADATA_SCHEMA_NOT_FOUND).setErrorMsg("schema '" +
                    request.getSchemaName() + "' not found");
        }
        if(layout != null)
        {
            headerBuilder.setErrorCode(0).setErrorMsg("");
            response = MetadataProto.GetLayoutResponse.newBuilder()
                    .setHeader(headerBuilder.build())
                    .setLayout(layout).build();
        }
        else
        {
            response = MetadataProto.GetLayoutResponse.newBuilder()
                    .setHeader(headerBuilder.build()).build();
        }

        responseObserver.onNext(response);
        responseObserver.onCompleted();
    }

    @Override
    public void addLayout (MetadataProto.AddLayoutRequest request,
                           StreamObserver<MetadataProto.AddLayoutResponse> responseObserver)
    {
        MetadataProto.ResponseHeader.Builder headerBuilder = MetadataProto.ResponseHeader.newBuilder()
                .setToken(request.getHeader().getToken());

        if (layoutDao.save(request.getLayout()))
        {
            headerBuilder.setErrorCode(0).setErrorMsg("");
        }
        else
        {
            headerBuilder.setErrorCode(METADATA_ADD_LAYOUT_FAILED).setErrorMsg("add layout failed");
        }

        MetadataProto.AddLayoutResponse response = MetadataProto.AddLayoutResponse.newBuilder()
                .setHeader(headerBuilder.build()).build();
        responseObserver.onNext(response);
        responseObserver.onCompleted();
    }

    @Override
    public void updateLayout (MetadataProto.UpdateLayoutRequest request,
                              StreamObserver<MetadataProto.UpdateLayoutResponse> responseObserver)
    {
        MetadataProto.ResponseHeader.Builder headerBuilder = MetadataProto.ResponseHeader.newBuilder()
                .setToken(request.getHeader().getToken());

        if (layoutDao.update(request.getLayout()))
        {
            headerBuilder.setErrorCode(0).setErrorMsg("");
        }
        else
        {
            headerBuilder.setErrorCode(METADATA_UPDATE_LAYOUT_FAILED).setErrorMsg("make sure the layout exists");
        }

        MetadataProto.UpdateLayoutResponse response = MetadataProto.UpdateLayoutResponse.newBuilder()
                .setHeader(headerBuilder.build()).build();
        responseObserver.onNext(response);
        responseObserver.onCompleted();
    }

    @Override
    public void createSinglePointIndex(MetadataProto.CreateSinglePointIndexRequest request,
                                       StreamObserver<MetadataProto.CreateSinglePointIndexResponse> responseObserver)
    {
        MetadataProto.ResponseHeader.Builder headerBuilder = MetadataProto.ResponseHeader.newBuilder()
                .setToken(request.getHeader().getToken());

        if (singlePointIndexDao.insert(request.getSinglePointIndex()) > 0)
        {
            headerBuilder.setErrorCode(0).setErrorMsg("");
        }
        else
        {
            headerBuilder.setErrorCode(METADATA_ADD_SINGLE_POINT_INDEX_FAILED).setErrorMsg("add single point index failed");
        }

        MetadataProto.CreateSinglePointIndexResponse response = MetadataProto.CreateSinglePointIndexResponse.newBuilder()
                .setHeader(headerBuilder.build()).build();
        responseObserver.onNext(response);
        responseObserver.onCompleted();
    }

    @Override
    public void getPrimaryIndex(MetadataProto.GetPrimaryIndexRequest request,
                                StreamObserver<MetadataProto.GetPrimaryIndexResponse> responseObserver)
    {
        MetadataProto.ResponseHeader.Builder headerBuilder = MetadataProto.ResponseHeader.newBuilder()
                .setToken(request.getHeader().getToken());
        MetadataProto.GetPrimaryIndexResponse response;
        MetadataProto.SinglePointIndex primaryIndex = singlePointIndexDao.getPrimaryByTableId(request.getTableId());
        if (primaryIndex != null)
        {
            headerBuilder.setErrorCode(0).setErrorMsg("");
            response = MetadataProto.GetPrimaryIndexResponse.newBuilder()
                    .setPrimaryIndex(primaryIndex).setHeader(headerBuilder).build();
        }
        else
        {
            headerBuilder.setErrorCode(METADATA_SINGLE_POINT_INDEX_NOT_FOUND).setErrorMsg(
                    "primary single point index with table id '" + request.getTableId() + "' is not found");
            response = MetadataProto.GetPrimaryIndexResponse.newBuilder().setHeader(headerBuilder).build();
        }
        responseObserver.onNext(response);
        responseObserver.onCompleted();
    }

    @Override
    public void getSinglePointIndex(MetadataProto.GetSinglePointIndexRequest request,
                                    StreamObserver<MetadataProto.GetSinglePointIndexResponse> responseObserver)
    {
        MetadataProto.ResponseHeader.Builder headerBuilder = MetadataProto.ResponseHeader.newBuilder()
                .setToken(request.getHeader().getToken());
        MetadataProto.GetSinglePointIndexResponse response;
        MetadataProto.SinglePointIndex singlePointIndex = singlePointIndexDao.getById(request.getIndexId());
        if (singlePointIndex != null)
        {
            headerBuilder.setErrorCode(0).setErrorMsg("");
            response = MetadataProto.GetSinglePointIndexResponse.newBuilder().setSinglePointIndex(singlePointIndex)
                    .setHeader(headerBuilder).build();
        }
        else
        {
            headerBuilder.setErrorCode(METADATA_SINGLE_POINT_INDEX_NOT_FOUND).setErrorMsg(
                    "single point index with index id '" + request.getIndexId() + "' is not found");
            response = MetadataProto.GetSinglePointIndexResponse.newBuilder().setHeader(headerBuilder).build();
        }
        responseObserver.onNext(response);
        responseObserver.onCompleted();
    }

    @Override
    public void getSinglePointIndices(MetadataProto.GetSinglePointIndicesRequest request,
                                      StreamObserver<MetadataProto.GetSinglePointIndicesResponse> responseObserver)
    {
        MetadataProto.ResponseHeader.Builder headerBuilder = MetadataProto.ResponseHeader.newBuilder()
                .setToken(request.getHeader().getToken());
        MetadataProto.GetSinglePointIndicesResponse response;
        List<MetadataProto.SinglePointIndex> singlePointIndices = singlePointIndexDao.getAllByTableId(request.getTableId());
        if (singlePointIndices != null && !singlePointIndices.isEmpty())
        {
            headerBuilder.setErrorCode(0).setErrorMsg("");
            response = MetadataProto.GetSinglePointIndicesResponse.newBuilder().
                    addAllSinglePointIndices(singlePointIndices).setHeader(headerBuilder).build();
        }
        else
        {
            headerBuilder.setErrorCode(METADATA_SINGLE_POINT_INDEX_NOT_FOUND).setErrorMsg(
                    "single point indices with table id '" + request.getTableId() + "' are not found");
            response = MetadataProto.GetSinglePointIndicesResponse.newBuilder().setHeader(headerBuilder).build();
        }
        responseObserver.onNext(response);
        responseObserver.onCompleted();
    }

    @Override
    public void updateSinglePointIndex(MetadataProto.UpdateSinglePointIndexRequest request,
                                       StreamObserver<MetadataProto.UpdateSinglePointIndexResponse> responseObserver)
    {
        MetadataProto.ResponseHeader.Builder headerBuilder = MetadataProto.ResponseHeader.newBuilder()
                .setToken(request.getHeader().getToken());
        if (singlePointIndexDao.update(request.getSinglePointIndex()))
        {
            headerBuilder.setErrorCode(0).setErrorMsg("");
        }
        else
        {
            headerBuilder.setErrorCode(METADATA_UPDATE_SINGLE_POINT_INDEX_FAILED)
                    .setErrorMsg("make sure the single point index exists");
        }
        MetadataProto.UpdateSinglePointIndexResponse response = MetadataProto.UpdateSinglePointIndexResponse.newBuilder()
                .setHeader(headerBuilder.build()).build();
        responseObserver.onNext(response);
        responseObserver.onCompleted();
    }

    @Override
    public void dropSinglePointIndex(MetadataProto.DropSinglePointIndexRequest request,
                                     StreamObserver<MetadataProto.DropSinglePointIndexResponse> responseObserver)
    {
        MetadataProto.ResponseHeader.Builder headerBuilder = MetadataProto.ResponseHeader.newBuilder()
                .setToken(request.getHeader().getToken());
        if (singlePointIndexDao.deleteById(request.getIndexId()))
        {
            headerBuilder.setErrorCode(0).setErrorMsg("");
        }
        else
        {
            headerBuilder.setErrorCode(METADATA_DELETE_SINGLE_POINT_INDEX_FAILED).setErrorMsg("delete single point index failed");
        }
        MetadataProto.DropSinglePointIndexResponse response = MetadataProto.DropSinglePointIndexResponse.newBuilder()
                .setHeader(headerBuilder.build()).build();
        responseObserver.onNext(response);
        responseObserver.onCompleted();
    }

    @Override
    public void createRangeIndex(MetadataProto.CreateRangeIndexRequest request,
                                 StreamObserver<MetadataProto.CreateRangeIndexResponse> responseObserver)
    {
        MetadataProto.ResponseHeader.Builder headerBuilder = MetadataProto.ResponseHeader.newBuilder()
                .setToken(request.getHeader().getToken());

        if (rangeIndexDao.insert(request.getRangeIndex()) > 0)
        {
            headerBuilder.setErrorCode(0).setErrorMsg("");
        }
        else
        {
            headerBuilder.setErrorCode(METADATA_ADD_RANGE_INDEX_FAILED).setErrorMsg("add range index failed");
        }

        MetadataProto.CreateRangeIndexResponse response = MetadataProto.CreateRangeIndexResponse.newBuilder()
                .setHeader(headerBuilder.build()).build();
        responseObserver.onNext(response);
        responseObserver.onCompleted();
    }

    @Override
    public void getRangeIndex(MetadataProto.GetRangeIndexRequest request,
                              StreamObserver<MetadataProto.GetRangeIndexResponse> responseObserver)
    {
        MetadataProto.ResponseHeader.Builder headerBuilder = MetadataProto.ResponseHeader.newBuilder()
                .setToken(request.getHeader().getToken());
        MetadataProto.GetRangeIndexResponse response;
        MetadataProto.RangeIndex rangeIndex = rangeIndexDao.getByTableId(request.getTableId());
        if (rangeIndex != null)
        {
            headerBuilder.setErrorCode(0).setErrorMsg("");
            response = MetadataProto.GetRangeIndexResponse.newBuilder().setRangeIndex(rangeIndex).setHeader(headerBuilder).build();
        }
        else
        {
            headerBuilder.setErrorCode(METADATA_RANGE_INDEX_NOT_FOUND).setErrorMsg("range index with table id '" +
                            request.getTableId() + "' is not found");
            response = MetadataProto.GetRangeIndexResponse.newBuilder().setHeader(headerBuilder).build();
        }
        responseObserver.onNext(response);
        responseObserver.onCompleted();
    }

    @Override
    public void updateRangeIndex(MetadataProto.UpdateRangeIndexRequest request,
                                 StreamObserver<MetadataProto.UpdateRangeIndexResponse> responseObserver)
    {
        MetadataProto.ResponseHeader.Builder headerBuilder = MetadataProto.ResponseHeader.newBuilder()
                .setToken(request.getHeader().getToken());
        if (rangeIndexDao.update(request.getRangeIndex()))
        {
            headerBuilder.setErrorCode(0).setErrorMsg("");
        }
        else
        {
            headerBuilder.setErrorCode(METADATA_UPDATE_RANGE_INDEX_FAILED).setErrorMsg("make sure the range index exists");
        }
        MetadataProto.UpdateRangeIndexResponse response = MetadataProto.UpdateRangeIndexResponse.newBuilder()
                .setHeader(headerBuilder.build()).build();
        responseObserver.onNext(response);
        responseObserver.onCompleted();
    }

    @Override
    public void dropRangeIndex(MetadataProto.DropRangeIndexRequest request,
                                 StreamObserver<MetadataProto.DropRangeIndexResponse> responseObserver)
    {
        MetadataProto.ResponseHeader.Builder headerBuilder = MetadataProto.ResponseHeader.newBuilder()
                .setToken(request.getHeader().getToken());
        if (rangeIndexDao.deleteByTableId(request.getTableId()))
        {
            headerBuilder.setErrorCode(0).setErrorMsg("");
        }
        else
        {
            headerBuilder.setErrorCode(METADATA_DELETE_RANGE_INDEX_FAILED).setErrorMsg("delete range index failed");
        }
        MetadataProto.DropRangeIndexResponse response = MetadataProto.DropRangeIndexResponse.newBuilder()
                .setHeader(headerBuilder.build()).build();
        responseObserver.onNext(response);
        responseObserver.onCompleted();
    }

    @Override
    public void addRange(MetadataProto.AddRangeRequest request,
                            StreamObserver<MetadataProto.AddRangeResponse> responseObserver)
    {
        MetadataProto.ResponseHeader.Builder headerBuilder = MetadataProto.ResponseHeader.newBuilder()
                .setToken(request.getHeader().getToken());

        if (rangeDao.insert(request.getRange()) > 0)
        {
            headerBuilder.setErrorCode(0).setErrorMsg("");
        }
        else
        {
            headerBuilder.setErrorCode(METADATA_ADD_RANGE_FAILED).setErrorMsg("add range failed");
        }

        MetadataProto.AddRangeResponse response = MetadataProto.AddRangeResponse.newBuilder()
                .setHeader(headerBuilder.build()).build();
        responseObserver.onNext(response);
        responseObserver.onCompleted();
    }

    @Override
    public void getRange(MetadataProto.GetRangeRequest request,
                         StreamObserver<MetadataProto.GetRangeResponse> responseObserver)
    {
        MetadataProto.ResponseHeader.Builder headerBuilder = MetadataProto.ResponseHeader.newBuilder()
                .setToken(request.getHeader().getToken());
        MetadataProto.GetRangeResponse response;
        MetadataProto.Range range = rangeDao.getById(request.getRangeId());
        if (range != null)
        {
            headerBuilder.setErrorCode(0).setErrorMsg("");
            response = MetadataProto.GetRangeResponse.newBuilder().setRange(range).setHeader(headerBuilder).build();
        }
        else
        {
            headerBuilder.setErrorCode(METADATA_RANGE_NOT_FOUNT).setErrorMsg("range with id '" +
                    request.getRangeId() + "' is not found");
            response = MetadataProto.GetRangeResponse.newBuilder().setHeader(headerBuilder).build();
        }
        responseObserver.onNext(response);
        responseObserver.onCompleted();
    }

    @Override
    public void getRanges(MetadataProto.GetRangesRequest request,
                          StreamObserver<MetadataProto.GetRangesResponse> responseObserver)
    {
        MetadataProto.ResponseHeader.Builder headerBuilder = MetadataProto.ResponseHeader.newBuilder()
                .setToken(request.getHeader().getToken());
        MetadataProto.GetRangesResponse response;
        List<MetadataProto.Range> ranges = rangeDao.getAllByRangeIndexId(request.getRangeIndexId());
        if (ranges != null)
        {
            headerBuilder.setErrorCode(0).setErrorMsg("");
            response = MetadataProto.GetRangesResponse.newBuilder().addAllRanges(ranges).setHeader(headerBuilder).build();
        }
        else
        {
            headerBuilder.setErrorCode(METADATA_GET_RANGES_FAILED).setErrorMsg("get ranges with range index id '" +
                    request.getRangeIndexId() + "' failed");
            response = MetadataProto.GetRangesResponse.newBuilder().setHeader(headerBuilder).build();
        }
        responseObserver.onNext(response);
        responseObserver.onCompleted();
    }

    @Override
    public void deleteRange(MetadataProto.DeleteRangeRequest request,
                            StreamObserver<MetadataProto.DeleteRangeResponse> responseObserver)
    {
        MetadataProto.ResponseHeader.Builder headerBuilder = MetadataProto.ResponseHeader.newBuilder()
                .setToken(request.getHeader().getToken());
        if (rangeDao.deleteById(request.getRangeId()))
        {
            headerBuilder.setErrorCode(0).setErrorMsg("");
        }
        else
        {
            headerBuilder.setErrorCode(METADATA_DELETE_RANGE_FAILED).setErrorMsg("delete range failed");
        }
        MetadataProto.DeleteRangeResponse response = MetadataProto.DeleteRangeResponse.newBuilder()
                .setHeader(headerBuilder.build()).build();
        responseObserver.onNext(response);
        responseObserver.onCompleted();
    }

    @Override
    public void addPath(MetadataProto.AddPathRequest request,
                           StreamObserver<MetadataProto.AddPathResponse> responseObserver)
    {
        MetadataProto.ResponseHeader.Builder headerBuilder = MetadataProto.ResponseHeader.newBuilder()
                .setToken(request.getHeader().getToken());

        if (this.pathDao.insert(request.getPath()) > 0)
        {
            headerBuilder.setErrorCode(SUCCESS).setErrorMsg("");
        }
        else
        {
            headerBuilder.setErrorCode(METADATA_ADD_PATH_FAILED).setErrorMsg("add path failed");
        }

        MetadataProto.AddPathResponse response = MetadataProto.AddPathResponse.newBuilder()
                .setHeader(headerBuilder).build();
        responseObserver.onNext(response);
        responseObserver.onCompleted();
    }

    @Override
    public void getPaths(MetadataProto.GetPathsRequest request,
                         StreamObserver<MetadataProto.GetPathsResponse> responseObserver)
    {
        MetadataProto.ResponseHeader.Builder headerBuilder = MetadataProto.ResponseHeader.newBuilder()
                .setToken(request.getHeader().getToken());

        MetadataProto.GetPathsResponse.Builder responseBuilder = MetadataProto.GetPathsResponse.newBuilder();
        if (request.hasLayoutId())
        {
            List<MetadataProto.Path> paths = this.pathDao.getAllByLayoutId(request.getLayoutId());
            if (paths != null)
            {
                headerBuilder.setErrorCode(SUCCESS).setErrorMsg("");
                responseBuilder.addAllPaths(paths).setHeader(headerBuilder);
            }
            else
            {
                headerBuilder.setErrorCode(METADATA_GET_PATHS_FAILED).setErrorMsg("get paths by layout id failed");
                responseBuilder.setHeader(headerBuilder);
            }
        }
        else if (request.hasRangeId())
        {
            List<MetadataProto.Path> paths = this.pathDao.getAllByRangeId(request.getRangeId());
            if (paths != null)
            {
                headerBuilder.setErrorCode(SUCCESS).setErrorMsg("");
                responseBuilder.addAllPaths(paths).setHeader(headerBuilder);
            }
            else
            {
                headerBuilder.setErrorCode(METADATA_GET_PATHS_FAILED).setErrorMsg("get paths by range id failed");
                responseBuilder.setHeader(headerBuilder);
            }
        }
        else
        {
            headerBuilder.setErrorCode(METADATA_GET_PATHS_FAILED).setErrorMsg("request does not have layout id or range id");
            responseBuilder.setHeader(headerBuilder);
        }

        responseObserver.onNext(responseBuilder.build());
        responseObserver.onCompleted();
    }

    @Override
    public void updatePath(MetadataProto.UpdatePathRequest request,
                           StreamObserver<MetadataProto.UpdatePathResponse> responseObserver)
    {
        MetadataProto.ResponseHeader.Builder headerBuilder = MetadataProto.ResponseHeader.newBuilder()
                .setToken(request.getHeader().getToken());
        if (this.pathDao.update(request.getPath()))
        {
            headerBuilder.setErrorCode(SUCCESS).setErrorMsg("");
        }
        else
        {
            headerBuilder.setErrorCode(METADATA_UPDATE_PATH_FAILED).setErrorMsg("update path failed");
        }

        MetadataProto.UpdatePathResponse response = MetadataProto.UpdatePathResponse.newBuilder()
                .setHeader(headerBuilder).build();
        responseObserver.onNext(response);
        responseObserver.onCompleted();
    }

    @Override
    public void deletePaths(MetadataProto.DeletePathsRequest request,
                            StreamObserver<MetadataProto.DeletePathsResponse> responseObserver)
    {
        MetadataProto.ResponseHeader.Builder headerBuilder = MetadataProto.ResponseHeader.newBuilder()
                .setToken(request.getHeader().getToken());

        if (this.pathDao.deleteByIds(request.getPathIdsList()))
        {
            headerBuilder.setErrorCode(SUCCESS).setErrorMsg("");
        }
        else
        {
            headerBuilder.setErrorCode(METADATA_DELETE_PATHS_FAILED).setErrorMsg("delete paths failed");
        }

        MetadataProto.DeletePathsResponse response = MetadataProto.DeletePathsResponse.newBuilder()
                .setHeader(headerBuilder).build();
        responseObserver.onNext(response);
        responseObserver.onCompleted();
    }

    @Override
    public void addFiles(MetadataProto.AddFilesRequest request,
                        StreamObserver<MetadataProto.AddFilesResponse> responseObserver)
    {
        MetadataProto.ResponseHeader.Builder headerBuilder = MetadataProto.ResponseHeader.newBuilder()
                .setToken(request.getHeader().getToken());

        if (this.fileDao.insertBatch(request.getFilesList()))
        {
            headerBuilder.setErrorCode(SUCCESS).setErrorMsg("");
        }
        else
        {
            headerBuilder.setErrorCode(METADATA_ADD_FILE_FAILED).setErrorMsg("add file failed");
        }

        MetadataProto.AddFilesResponse response = MetadataProto.AddFilesResponse.newBuilder()
                .setHeader(headerBuilder).build();
        responseObserver.onNext(response);
        responseObserver.onCompleted();
    }

    @Override
    public void getFiles(MetadataProto.GetFilesRequest request,
                         StreamObserver<MetadataProto.GetFilesResponse> responseObserver)
    {
        MetadataProto.ResponseHeader.Builder headerBuilder = MetadataProto.ResponseHeader.newBuilder()
                .setToken(request.getHeader().getToken());

        MetadataProto.GetFilesResponse.Builder responseBuilder = MetadataProto.GetFilesResponse.newBuilder();
        List<MetadataProto.File> files = this.fileDao.getAllByPathId(request.getPathId());
        if (files != null)
        {
            headerBuilder.setErrorCode(SUCCESS).setErrorMsg("");
            responseBuilder.addAllFiles(files).setHeader(headerBuilder);
        }
        else
        {
            headerBuilder.setErrorCode(METADATA_GET_FILES_FAILED).setErrorMsg("get files by path id failed");
            responseBuilder.setHeader(headerBuilder);
        }

        responseObserver.onNext(responseBuilder.build());
        responseObserver.onCompleted();
    }

    @Override
    public void getFileId(MetadataProto.GetFileIdRequest request,
                          StreamObserver<MetadataProto.GetFileIdResponse> responseObserver)
    {
        MetadataProto.ResponseHeader.Builder headerBuilder = MetadataProto.ResponseHeader.newBuilder()
                .setToken(request.getHeader().getToken());

        MetadataProto.GetFileIdResponse.Builder responseBuilder = MetadataProto.GetFileIdResponse.newBuilder();
        String dirPathUri = request.getFilePathUri();
        int lastSlashIndex = dirPathUri.lastIndexOf("/");
        String fileName = dirPathUri.substring(lastSlashIndex + 1);
        dirPathUri = dirPathUri.substring(0, lastSlashIndex);
        if (Storage.Scheme.fromPath(dirPathUri) == null)
        {
            headerBuilder.setErrorCode(METADATA_GET_FILE_ID_FAILED)
                    .setErrorMsg("the file path uri does not contain storage scheme prefix");
            responseBuilder.setHeader(headerBuilder);
        }
        else
        {
            MetadataProto.Path path = this.pathDao.getByPathUri(dirPathUri);
            MetadataProto.File file = this.fileDao.getByPathIdAndFileName(path.getId(), fileName);
            if (file != null)
            {
                headerBuilder.setErrorCode(SUCCESS).setErrorMsg("");
                responseBuilder.setFileId(file.getId()).setHeader(headerBuilder);
            } else
            {
                headerBuilder.setErrorCode(METADATA_GET_FILE_ID_FAILED).setErrorMsg("get file id by path uri failed");
                responseBuilder.setHeader(headerBuilder);
            }
        }

        responseObserver.onNext(responseBuilder.build());
        responseObserver.onCompleted();
    }

    @Override
    public void getFileType(MetadataProto.GetFileTypeRequest request,
                                 StreamObserver<MetadataProto.GetFileTypeResponse> responseObserver)
    {
        MetadataProto.ResponseHeader.Builder headerBuilder = MetadataProto.ResponseHeader.newBuilder()
                .setToken(request.getHeader().getToken());

        MetadataProto.GetFileTypeResponse.Builder responseBuilder = MetadataProto.GetFileTypeResponse.newBuilder();
        String dirPathUri = request.getFilePathUri();
        int lastSlashIndex = dirPathUri.lastIndexOf("/");
        String fileName = dirPathUri.substring(lastSlashIndex + 1);
        dirPathUri = dirPathUri.substring(0, lastSlashIndex);
        if (Storage.Scheme.fromPath(dirPathUri) == null)
        {
            headerBuilder.setErrorCode(METADATA_GET_FILE_TYPE_FAILED)
                    .setErrorMsg("the file path uri does not contain storage scheme prefix");
            responseBuilder.setHeader(headerBuilder);
        }
        else
        {
            MetadataProto.Path path = this.pathDao.getByPathUri(dirPathUri);
            MetadataProto.File file = this.fileDao.getByPathIdAndFileName(path.getId(), fileName);
            if (file != null)
            {
                headerBuilder.setErrorCode(SUCCESS).setErrorMsg("");
                responseBuilder.setFileType(file.getType()).setHeader(headerBuilder);
            } else
            {
                headerBuilder.setErrorCode(METADATA_GET_FILE_TYPE_FAILED).setErrorMsg("get file type by path uri failed");
                responseBuilder.setHeader(headerBuilder);
            }
        }

        responseObserver.onNext(responseBuilder.build());
        responseObserver.onCompleted();
    }

    @Override
    public void updateFile(MetadataProto.UpdateFileRequest request,
                           StreamObserver<MetadataProto.UpdateFileResponse> responseObserver)
    {
        MetadataProto.ResponseHeader.Builder headerBuilder = MetadataProto.ResponseHeader.newBuilder()
                .setToken(request.getHeader().getToken());
        if (this.fileDao.update(request.getFile()))
        {
            headerBuilder.setErrorCode(SUCCESS).setErrorMsg("");
        }
        else
        {
            headerBuilder.setErrorCode(METADATA_UPDATE_FILE_FAILED).setErrorMsg("update file failed");
        }

        MetadataProto.UpdateFileResponse response = MetadataProto.UpdateFileResponse.newBuilder()
                .setHeader(headerBuilder).build();
        responseObserver.onNext(response);
        responseObserver.onCompleted();
    }

    @Override
    public void deleteFiles(MetadataProto.DeleteFilesRequest request,
                            StreamObserver<MetadataProto.DeleteFilesResponse> responseObserver)
    {
        MetadataProto.ResponseHeader.Builder headerBuilder = MetadataProto.ResponseHeader.newBuilder()
                .setToken(request.getHeader().getToken());

        if (this.fileDao.deleteByIds(request.getFileIdsList()))
        {
            headerBuilder.setErrorCode(SUCCESS).setErrorMsg("");
        }
        else
        {
            headerBuilder.setErrorCode(METADATA_DELETE_FILES_FAILED).setErrorMsg("delete files failed");
        }

        MetadataProto.DeleteFilesResponse response = MetadataProto.DeleteFilesResponse.newBuilder()
                .setHeader(headerBuilder).build();
        responseObserver.onNext(response);
        responseObserver.onCompleted();
    }

    @Override
    public void createPeerPath(MetadataProto.CreatePeerPathRequest request,
                               StreamObserver<MetadataProto.CreatePeerPathResponse> responseObserver)
    {
        MetadataProto.ResponseHeader.Builder headerBuilder = MetadataProto.ResponseHeader.newBuilder()
                .setToken(request.getHeader().getToken());

        if (this.peerPathDao.insert(request.getPeerPath()) > 0)
        {
            headerBuilder.setErrorCode(SUCCESS).setErrorMsg("");
        }
        else
        {
            headerBuilder.setErrorCode(METADATA_ADD_PEER_PATH_FAILED).setErrorMsg("create peer path failed");
        }

        MetadataProto.CreatePeerPathResponse response = MetadataProto.CreatePeerPathResponse.newBuilder()
                .setHeader(headerBuilder).build();
        responseObserver.onNext(response);
        responseObserver.onCompleted();
    }

    @Override
    public void getPeerPaths(MetadataProto.GetPeerPathsRequest request,
                             StreamObserver<MetadataProto.GetPeerPathsResponse> responseObserver)
    {
        MetadataProto.ResponseHeader.Builder headerBuilder = MetadataProto.ResponseHeader.newBuilder()
                .setToken(request.getHeader().getToken());

        MetadataProto.GetPeerPathsResponse.Builder responseBuilder = MetadataProto.GetPeerPathsResponse.newBuilder();
        if (request.hasPathId())
        {
            List<MetadataProto.PeerPath> peerPaths = this.peerPathDao.getAllByPathId(request.getPathId());
            if (peerPaths != null)
            {
                headerBuilder.setErrorCode(SUCCESS).setErrorMsg("");
                responseBuilder.addAllPeerPaths(peerPaths).setHeader(headerBuilder);
            }
            else
            {
                headerBuilder.setErrorCode(METADATA_GET_PEER_PATHS_FAILED).setErrorMsg("get peer paths by path id failed");
                responseBuilder.setHeader(headerBuilder);
            }
        }
        else if (request.hasPeerId())
        {
            List<MetadataProto.PeerPath> peerPaths = this.peerPathDao.getAllByPeerId(request.getPeerId());
            if (peerPaths != null)
            {
                headerBuilder.setErrorCode(SUCCESS).setErrorMsg("");
                responseBuilder.addAllPeerPaths(peerPaths).setHeader(headerBuilder);
            }
            else
            {
                headerBuilder.setErrorCode(METADATA_GET_PEER_PATHS_FAILED).setErrorMsg("get peer paths by peer id failed");
                responseBuilder.setHeader(headerBuilder);
            }
        }
        else
        {
            headerBuilder.setErrorCode(METADATA_GET_PEER_PATHS_FAILED).setErrorMsg("request does not have path id or peer id");
            responseBuilder.setHeader(headerBuilder);
        }

        responseObserver.onNext(responseBuilder.build());
        responseObserver.onCompleted();
    }

    @Override
    public void updatePeerPath(MetadataProto.UpdatePeerPathRequest request,
                               StreamObserver<MetadataProto.UpdatePeerPathResponse> responseObserver)
    {
        MetadataProto.ResponseHeader.Builder headerBuilder = MetadataProto.ResponseHeader.newBuilder()
                .setToken(request.getHeader().getToken());

        MetadataProto.PeerPath peerPath = MetadataProto.PeerPath.newBuilder()
                .setId(request.getPeerPathId()).setUri(request.getUri())
                .addAllColumns(request.getColumnsList()).build();
        if (this.peerPathDao.update(peerPath))
        {
            headerBuilder.setErrorCode(SUCCESS).setErrorMsg("");
        }
        else
        {
            headerBuilder.setErrorCode(METADATA_UPDATE_PEER_PATH_FAILED).setErrorMsg("update peer path failed");
        }

        MetadataProto.UpdatePeerPathResponse response = MetadataProto.UpdatePeerPathResponse.newBuilder()
                .setHeader(headerBuilder).build();
        responseObserver.onNext(response);
        responseObserver.onCompleted();
    }

    @Override
    public void deletePeerPaths(MetadataProto.DeletePeerPathsRequest request,
                                StreamObserver<MetadataProto.DeletePeerPathsResponse> responseObserver)
    {
        MetadataProto.ResponseHeader.Builder headerBuilder = MetadataProto.ResponseHeader.newBuilder()
                .setToken(request.getHeader().getToken());

        if (this.peerPathDao.deleteByIds(request.getPeerPathIdsList()))
        {
            headerBuilder.setErrorCode(SUCCESS).setErrorMsg("");
        }
        else
        {
            headerBuilder.setErrorCode(METADATA_DELETE_PEER_PATHS_FAILED).setErrorMsg("delete peer paths failed");
        }

        MetadataProto.DeletePeerPathsResponse response = MetadataProto.DeletePeerPathsResponse.newBuilder()
                .setHeader(headerBuilder).build();
        responseObserver.onNext(response);
        responseObserver.onCompleted();
    }

    @Override
    public void createPeer(MetadataProto.CreatePeerRequest request,
                           StreamObserver<MetadataProto.CreatePeerResponse> responseObserver)
    {
        MetadataProto.ResponseHeader.Builder headerBuilder = MetadataProto.ResponseHeader.newBuilder()
                .setToken(request.getHeader().getToken());

        if (this.peerDao.insert(request.getPeer()))
        {
            headerBuilder.setErrorCode(SUCCESS).setErrorMsg("");
        }
        else
        {
            headerBuilder.setErrorCode(METADATA_ADD_PEER_FAILED).setErrorMsg("create peer failed");
        }

        MetadataProto.CreatePeerResponse response = MetadataProto.CreatePeerResponse.newBuilder()
                .setHeader(headerBuilder).build();
        responseObserver.onNext(response);
        responseObserver.onCompleted();
    }

    @Override
    public void getPeer(MetadataProto.GetPeerRequest request,
                        StreamObserver<MetadataProto.GetPeerResponse> responseObserver)
    {
        MetadataProto.ResponseHeader.Builder headerBuilder = MetadataProto.ResponseHeader.newBuilder()
                .setToken(request.getHeader().getToken());

        MetadataProto.GetPeerResponse.Builder responseBuilder = MetadataProto.GetPeerResponse.newBuilder();
        if (request.hasId())
        {
            MetadataProto.Peer peer = this.peerDao.getById(request.getId());
            if (peer != null)
            {
                headerBuilder.setErrorCode(SUCCESS).setErrorMsg("");
                responseBuilder.setPeer(peer).setHeader(headerBuilder);
            }
            else
            {
                headerBuilder.setErrorCode(METADATA_GET_PEER_FAILED).setErrorMsg("get peer by id failed");
                responseBuilder.setHeader(headerBuilder);
            }
        }
        else if (request.hasName())
        {
            MetadataProto.Peer peer = this.peerDao.getByName(request.getName());
            if (peer != null)
            {
                headerBuilder.setErrorCode(SUCCESS).setErrorMsg("");
                responseBuilder.setPeer(peer).setHeader(headerBuilder);
            }
            else
            {
                headerBuilder.setErrorCode(METADATA_GET_PEER_FAILED).setErrorMsg("get peer by name failed");
                responseBuilder.setHeader(headerBuilder);
            }
        }
        else
        {
            headerBuilder.setErrorCode(METADATA_GET_PEER_FAILED).setErrorMsg("request does not have id or name");
            responseBuilder.setHeader(headerBuilder);
        }

        responseObserver.onNext(responseBuilder.build());
        responseObserver.onCompleted();
    }

    @Override
    public void updatePeer(MetadataProto.UpdatePeerRequest request,
                           StreamObserver<MetadataProto.UpdatePeerResponse> responseObserver)
    {
        MetadataProto.ResponseHeader.Builder headerBuilder = MetadataProto.ResponseHeader.newBuilder()
                .setToken(request.getHeader().getToken());

        if (this.peerDao.update(request.getPeer()))
        {
            headerBuilder.setErrorCode(SUCCESS).setErrorMsg("");
        }
        else
        {
            headerBuilder.setErrorCode(METADATA_UPDATE_PEER_FAILED).setErrorMsg("update peer failed");
        }

        MetadataProto.UpdatePeerResponse response = MetadataProto.UpdatePeerResponse.newBuilder()
                .setHeader(headerBuilder).build();
        responseObserver.onNext(response);
        responseObserver.onCompleted();
    }

    @Override
    public void deletePeer(MetadataProto.DeletePeerRequest request,
                           StreamObserver<MetadataProto.DeletePeerResponse> responseObserver)
    {
        MetadataProto.ResponseHeader.Builder headerBuilder = MetadataProto.ResponseHeader.newBuilder()
                .setToken(request.getHeader().getToken());

        if (request.hasId())
        {
            if (this.peerDao.deleteById(request.getId()))
            {
                headerBuilder.setErrorCode(SUCCESS).setErrorMsg("");
            }
            else
            {
                headerBuilder.setErrorCode(METADATA_DELETE_PEER_FAILED).setErrorMsg("delete peer by id failed");
            }
        }
        else if (request.hasName())
        {
            if (this.peerDao.deleteByName(request.getName()))
            {
                headerBuilder.setErrorCode(SUCCESS).setErrorMsg("");
            }
            else
            {
                headerBuilder.setErrorCode(METADATA_DELETE_PEER_FAILED).setErrorMsg("delete peer by name failed");
            }
        }
        else
        {
            headerBuilder.setErrorCode(METADATA_DELETE_PEER_FAILED).setErrorMsg("request does not have id or name");
        }

        MetadataProto.DeletePeerResponse response = MetadataProto.DeletePeerResponse.newBuilder()
                .setHeader(headerBuilder).build();
        responseObserver.onNext(response);
        responseObserver.onCompleted();
    }

    /**
     * @param request
     * @param responseObserver
     */
    @Override
    public void getColumns(MetadataProto.GetColumnsRequest request,
                           StreamObserver<MetadataProto.GetColumnsResponse> responseObserver)
    {
        MetadataProto.ResponseHeader.Builder headerBuilder = MetadataProto.ResponseHeader.newBuilder()
                .setToken(request.getHeader().getToken());
        MetadataProto.GetColumnsResponse response;
        MetadataProto.Schema schema = schemaDao.getByName(request.getSchemaName());
        List<MetadataProto.Column> columns = null;
        if(schema != null)
        {
            MetadataProto.Table table = tableDao.getByNameAndSchema(request.getTableName(), schema);
            if (table != null)
            {
                columns = columnDao.getByTable(table, request.getWithStatistics());
            }
            else
            {
                headerBuilder.setErrorCode(METADATA_TABLE_NOT_FOUND).setErrorMsg("table '" +
                        request.getSchemaName() + "." + request.getTableName() + "' not found");
            }
        }
        else
        {
            headerBuilder.setErrorCode(METADATA_SCHEMA_NOT_FOUND).setErrorMsg("schema '" +
                    request.getSchemaName() + "' not found");
        }
        if(columns != null && !columns.isEmpty())
        {
            headerBuilder.setErrorCode(0).setErrorMsg("");
            response = MetadataProto.GetColumnsResponse.newBuilder()
                    .setHeader(headerBuilder.build())
                    .addAllColumns(columns).build();
        }
        else
        {
            headerBuilder.setErrorCode(METADATA_COLUMN_NOT_FOUND).setErrorMsg("columns of table '" +
                    request.getSchemaName() + "." + request.getTableName() + "' not found");
            response = MetadataProto.GetColumnsResponse.newBuilder()
                    .setHeader(headerBuilder.build()).build();
        }

        responseObserver.onNext(response);
        responseObserver.onCompleted();
    }

    @Override
    public void updateColumn (MetadataProto.UpdateColumnRequest request,
                              StreamObserver<MetadataProto.UpdateColumnResponse> responseObserver)
    {
        MetadataProto.ResponseHeader.Builder headerBuilder = MetadataProto.ResponseHeader.newBuilder()
                .setToken(request.getHeader().getToken());

        boolean res = columnDao.update(request.getColumn());

        if (res)
        {
            headerBuilder.setErrorCode(0).setErrorMsg("");
        }
        else
        {
            headerBuilder.setErrorCode(METADATA_UPDATE_COLUMN_FAILED).setErrorMsg("make sure the column exists");
        }

        MetadataProto.UpdateColumnResponse response = MetadataProto.UpdateColumnResponse.newBuilder()
                .setHeader(headerBuilder.build()).build();
        responseObserver.onNext(response);
        responseObserver.onCompleted();
    }

    @Override
    public void createView(MetadataProto.CreateViewRequest request,
                           StreamObserver<MetadataProto.CreateViewResponse> responseObserver)
    {
        MetadataProto.ResponseHeader.Builder headerBuilder = MetadataProto.ResponseHeader.newBuilder()
                .setToken(request.getHeader().getToken());

        MetadataProto.Schema schema = schemaDao.getByName(request.getSchemaName());
        MetadataProto.View view = MetadataProto.View.newBuilder()
                .setName(request.getViewName())
                .setType("user")
                .setData(request.getViewData())
                .setSchemaId(schema.getId()).build();
        if (viewDao.exists(view))
        {
            if (request.getUpdateIfExists())
            {
                if (viewDao.update(view))
                {
                    headerBuilder.setErrorCode(0).setErrorMsg("");
                }
                else
                {
                    headerBuilder.setErrorCode(METADATA_ADD_VIEW_FAILED).setErrorMsg("failed to update view '" +
                            request.getSchemaName() + "." + request.getViewName() + "'");
                }
            }
            else
            {
                headerBuilder.setErrorCode(METADATA_VIEW_EXIST).setErrorMsg("view '" +
                        request.getSchemaName() + "." + request.getViewName() + "' already exist");
            }
        }
        else
        {
            if (viewDao.insert(view))
            {
                headerBuilder.setErrorCode(0).setErrorMsg("");
            }
            else
            {
                headerBuilder.setErrorCode(METADATA_ADD_VIEW_FAILED).setErrorMsg("failed to add view '" +
                        request.getSchemaName() + "." + request.getViewName() + "'");
            }
        }

        MetadataProto.CreateViewResponse response = MetadataProto.CreateViewResponse.newBuilder()
                .setHeader(headerBuilder.build()).build();

        responseObserver.onNext(response);
        responseObserver.onCompleted();
    }

    @Override
    public void existView(MetadataProto.ExistViewRequest request,
                          StreamObserver<MetadataProto.ExistViewResponse> responseObserver)
    {
        MetadataProto.ResponseHeader.Builder headerBuilder = MetadataProto.ResponseHeader.newBuilder()
                .setToken(request.getHeader().getToken());

        MetadataProto.ExistViewResponse response;
        MetadataProto.Schema schema = schemaDao.getByName(request.getSchemaName());
        if (schema == null)
        {
            schema = MetadataProto.Schema.newBuilder().setId(-1).setName(request.getSchemaName()).build();
            if (!schemaDao.exists(schema))
            {
                headerBuilder.setErrorCode(0).setErrorMsg("");
            }
            else
            {
                headerBuilder.setErrorCode(METADATA_SCHEMA_NOT_FOUND).setErrorMsg(
                        "failed to get schema '" + request.getSchemaName() + "'");
            }
            response = MetadataProto.ExistViewResponse.newBuilder()
                    .setExists(false).setHeader(headerBuilder.build()).build();
            responseObserver.onNext(response);
            responseObserver.onCompleted();
            return;
        }
        MetadataProto.View view = MetadataProto.View.newBuilder()
                .setId(-1)
                .setName(request.getViewName())
                .setSchemaId(schema.getId()).build();

        if (viewDao.exists(view))
        {
            headerBuilder.setErrorCode(0).setErrorMsg("");
            response = MetadataProto.ExistViewResponse.newBuilder()
                    .setExists(true).setHeader(headerBuilder.build()).build();
        }
        else
        {
            headerBuilder.setErrorCode(0).setErrorMsg("");
            response = MetadataProto.ExistViewResponse.newBuilder()
                    .setExists(false).setHeader(headerBuilder.build()).build();
        }

        responseObserver.onNext(response);
        responseObserver.onCompleted();
    }

    @Override
    public void getViews(MetadataProto.GetViewsRequest request,
                         StreamObserver<MetadataProto.GetViewsResponse> responseObserver)
    {
        MetadataProto.ResponseHeader.Builder headerBuilder = MetadataProto.ResponseHeader.newBuilder()
                .setToken(request.getHeader().getToken());
        MetadataProto.ResponseHeader header;
        MetadataProto.GetViewsResponse response;
        MetadataProto.Schema schema = schemaDao.getByName(request.getSchemaName());
        List<MetadataProto.View> views;

        if(schema != null)
        {
            views = viewDao.getBySchema(schema);
            /**
             * views.isEmpty() is normal for a schema without any views.
             */
            if (views == null)
            {
                header = headerBuilder.setErrorCode(METADATA_VIEW_NOT_FOUND)
                        .setErrorMsg("metadata server failed to get views").build();
                response = MetadataProto.GetViewsResponse.newBuilder()
                        .setHeader(header).build();
            }
            else
            {
                header = headerBuilder.setErrorCode(0).setErrorMsg("").build();
                response = MetadataProto.GetViewsResponse.newBuilder()
                        .setHeader(header)
                        .addAllViews(views).build();
            }
        }
        else
        {
            header = headerBuilder.setErrorCode(METADATA_SCHEMA_NOT_FOUND).setErrorMsg("schema '" +
                    request.getSchemaName() + "' not found").build();
            response = MetadataProto.GetViewsResponse.newBuilder().setHeader(header).build();
        }
        responseObserver.onNext(response);
        responseObserver.onCompleted();
    }

    @Override
    public void getView(MetadataProto.GetViewRequest request,
                        StreamObserver<MetadataProto.GetViewResponse> responseObserver)
    {
        MetadataProto.ResponseHeader.Builder headerBuilder = MetadataProto.ResponseHeader.newBuilder()
                .setToken(request.getHeader().getToken());
        MetadataProto.ResponseHeader header;
        MetadataProto.GetViewResponse response;
        MetadataProto.Schema schema = schemaDao.getByName(request.getSchemaName());
        MetadataProto.View view;

        if(schema != null)
        {
            view = viewDao.getByNameAndSchema(request.getViewName(), schema);
            if (view == null)
            {
                header = headerBuilder.setErrorCode(METADATA_VIEW_NOT_FOUND)
                        .setErrorMsg("metadata server failed to get view '" +
                                request.getSchemaName() + "." + request.getViewName() + "'").build();
                response = MetadataProto.GetViewResponse.newBuilder()
                        .setHeader(header).build();
            }
            else
            {
                header = headerBuilder.setErrorCode(0).setErrorMsg("").build();
                response = MetadataProto.GetViewResponse.newBuilder()
                        .setHeader(header).setView(view).build();
            }
        }
        else
        {
            header = headerBuilder.setErrorCode(METADATA_SCHEMA_NOT_FOUND).setErrorMsg("schema '" +
                    request.getSchemaName() + "' not found").build();
            response = MetadataProto.GetViewResponse.newBuilder().setHeader(header).build();
        }
        responseObserver.onNext(response);
        responseObserver.onCompleted();
    }

    @Override
    public void dropView(MetadataProto.DropViewRequest request,
                         StreamObserver<MetadataProto.DropViewResponse> responseObserver)
    {
        MetadataProto.ResponseHeader.Builder headerBuilder = MetadataProto.ResponseHeader.newBuilder()
                .setToken(request.getHeader().getToken());

        MetadataProto.Schema schema = schemaDao.getByName(request.getSchemaName());
        if (viewDao.deleteByNameAndSchema(request.getViewName(), schema))
        {
            headerBuilder.setErrorCode(0).setErrorMsg("");
        }
        else
        {
            headerBuilder.setErrorCode(METADATA_DELETE_VIEW_FAILED).setErrorMsg("failed to delete view '" +
                    request.getSchemaName() + "." + request.getViewName() + "'");
        }
        MetadataProto.DropViewResponse response = MetadataProto.DropViewResponse.newBuilder()
                .setHeader(headerBuilder.build()).build();

        responseObserver.onNext(response);
        responseObserver.onCompleted();
    }
}<|MERGE_RESOLUTION|>--- conflicted
+++ resolved
@@ -355,11 +355,7 @@
                                         }
                                         if (allSuccess)
                                         {
-<<<<<<< HEAD
-                                            // Issue #930: corresponding writerBuffer was not created when creating table
-=======
                                             // Issue #930: corresponding writeBuffer was not created when creating table
->>>>>>> 2a109658
                                             // Issue #1218: support multi-retina
                                             NodeService nodeService = NodeService.Instance();
                                             List<NodeProto.NodeInfo> retinaList = nodeService.getRetinaList();
@@ -367,16 +363,6 @@
                                             for(NodeProto.NodeInfo retinaNode : retinaList)
                                             {
                                                 RetinaService retinaService = RetinaService.CreateInstance(retinaNode.getAddress(), retinaPort);
-<<<<<<< HEAD
-                                                if (!retinaService.addWriterBuffer(request.getSchemaName(), request.getTableName()))
-                                                {
-                                                    headerBuilder.setErrorCode(METADATA_ADD_RETINA_BUFFER_FAILED)
-                                                            .setErrorMsg("failed to add retina's writer buffer for table '" +
-                                                                    request.getSchemaName() + "." + request.getTableName() + "'");
-                                                } else
-                                                {
-                                                    headerBuilder.setErrorCode(SUCCESS).setErrorMsg("");
-=======
                                                 if (retinaService.isEnabled())
                                                 {
                                                     if (!retinaService.addWriteBuffer(request.getSchemaName(), request.getTableName()))
@@ -388,7 +374,6 @@
                                                     {
                                                         headerBuilder.setErrorCode(SUCCESS).setErrorMsg("");
                                                     }
->>>>>>> 2a109658
                                                 }
                                             }
                                         } else
