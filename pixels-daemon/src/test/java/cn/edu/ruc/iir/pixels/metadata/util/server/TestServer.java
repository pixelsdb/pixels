package cn.edu.ruc.iir.pixels.metadata.util.server;

<<<<<<< HEAD
import cn.edu.ruc.iir.pixels.metadata.server.MetadataServer;
=======
import cn.edu.ruc.iir.pixels.metadata.server.TimeServer;
import org.junit.Test;
>>>>>>> 92fcf05d

/**
 * @version V1.0
 * @Package: cn.edu.ruc.iir.pixels.metadata.util.server
 * @ClassName: TestServer
 * @Description:
 * @author: tao
 * @date: Create in 2018-01-27 10:46
 **/
public class TestServer {

    public static void main(String[] args) {
        MetadataServer server = new MetadataServer();
        try {
            server.bind(18888);
        } catch (Exception e) {
            e.printStackTrace();
        }
    }

<<<<<<< HEAD
=======
    @Test
    public void testSplit(){
        String body = "123==";
        String split[] = body.split("==");
        System.out.println(split.length);
        String action = split[0];
        System.out.println(split[1]);
        String params[] =  split[1] == null ? new String[]{} : split[1].split("||");
    }


>>>>>>> 92fcf05d
}<|MERGE_RESOLUTION|>--- conflicted
+++ resolved
@@ -1,11 +1,6 @@
 package cn.edu.ruc.iir.pixels.metadata.util.server;
 
-<<<<<<< HEAD
 import cn.edu.ruc.iir.pixels.metadata.server.MetadataServer;
-=======
-import cn.edu.ruc.iir.pixels.metadata.server.TimeServer;
-import org.junit.Test;
->>>>>>> 92fcf05d
 
 /**
  * @version V1.0
@@ -25,19 +20,4 @@
             e.printStackTrace();
         }
     }
-
-<<<<<<< HEAD
-=======
-    @Test
-    public void testSplit(){
-        String body = "123==";
-        String split[] = body.split("==");
-        System.out.println(split.length);
-        String action = split[0];
-        System.out.println(split[1]);
-        String params[] =  split[1] == null ? new String[]{} : split[1].split("||");
-    }
-
-
->>>>>>> 92fcf05d
 }