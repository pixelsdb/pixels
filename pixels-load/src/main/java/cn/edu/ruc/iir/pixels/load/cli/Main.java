--- conflicted
+++ resolved
@@ -222,17 +222,7 @@
                         PixelsWriter pixelsWriter =
                                 PixelsWriterImpl.newBuilder()
                                         .setSchema(schema)
-<<<<<<< HEAD
-                                        .setPixelStride(10000)
-                                        .setRowGroupSize(64 * 1024 * 1024)
-                                        .setFS(fs)
-                                        .setFilePath(new Path(filePath))
-                                        .setBlockSize(128 * 1024 * 1024)
-                                        .setReplication((short) 1)
-                                        .setBlockPadding(true)
-                                        .setEncoding(true)
-                                        .setCompressionBlockSize(1)
-=======
+
                                         .setPixelStride(pixelStride)
                                         .setRowGroupSize(rowGroupSize)
                                         .setFS(fs)
@@ -242,7 +232,6 @@
                                         .setBlockPadding(blockPadding)
                                         .setEncoding(encoding)
                                         .setCompressionBlockSize(compressionBlockSize)
->>>>>>> 96d578d3
                                         .build();
 
                         Collection<File> files = FileUtils.listFiles(dataPath);
