--- conflicted
+++ resolved
@@ -54,12 +54,9 @@
         <module>pixels-turbo/pixels-worker-lambda</module>
         <module>pixels-turbo/pixels-invoker-lambda</module>
         <module>pixels-turbo/pixels-scaling-ec2</module>
-<<<<<<< HEAD
         <module>pixels-turbo/pixels-amphi</module>
-=======
         <module>pixels-turbo/pixels-worker-vhive</module>
         <module>pixels-turbo/pixels-invoker-vhive</module>
->>>>>>> 9e873eee
     </modules>
 
     <properties>
