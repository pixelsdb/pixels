package cn.edu.ruc.iir.pixels.cache;

import java.nio.ByteBuffer;
import java.nio.ByteOrder;
import java.util.Objects;

import static com.google.common.base.MoreObjects.toStringHelper;

/**
 * pixels
 *
 * @author guodong
 */
public class PixelsCacheKey
{
<<<<<<< HEAD
    final static int SIZE = 2 * Short.BYTES + Constants.MAX_BLOCK_ID_LEN;
    public String blockId;  // TODO: it could be better to use long as the type of blockid
    public short rowGroupId;
    public short columnId;
=======
    private final int SIZE = 2 * Short.BYTES + Long.BYTES;
    // Big-endian is prefix comparable and efficient for radix-tree.
    // Although big endian is used as the default byte order in ByteBuffer, we still want to make sure.
    private final ByteBuffer keyBuffer = ByteBuffer.allocate(SIZE).order(ByteOrder.BIG_ENDIAN);
    // Block id in hdfs-2.7.3 is a sequence number in each block-id pool, not really random.
    // Currently we only support HDFS cluster without NameNode federation, in which there is only one
    // block-id pool.
    private long blockId;
    private short rowGroupId;
    private short columnId;
>>>>>>> 1a3ca192

    public PixelsCacheKey(long blockId, short rowGroupId, short columnId)
    {
        this.blockId = blockId;
        this.rowGroupId = rowGroupId;
        this.columnId = columnId;
    }

<<<<<<< HEAD
    public void getBytes(ByteBuffer keyBuffer)
=======
    public long getBlockId()
    {
        return blockId;
    }

    public int getRowGroupId()
    {
        return rowGroupId;
    }

    public int getColumnId()
    {
        return columnId;
    }

    /**
     * this method does not make a copy of the internal byte array.
     * so *DO NOT* modify the returned value.
     * @return
     */
    public byte[] getBytes()
>>>>>>> 1a3ca192
    {
        keyBuffer.clear();
        keyBuffer.putLong(blockId);
        keyBuffer.putShort(rowGroupId);
        keyBuffer.putShort(columnId);
<<<<<<< HEAD
=======
        return keyBuffer.array();
    }

    public int getSize()
    {
        return keyBuffer.position();
>>>>>>> 1a3ca192
    }

    @Override
    public boolean equals(Object o)
    {
        if (this == o)
        {
            return true;
        }
        if (o == null || getClass() != o.getClass())
        {
            return false;
        }
        PixelsCacheKey other = (PixelsCacheKey) o;
        return Objects.equals(blockId, other.blockId) &&
                Objects.equals(rowGroupId, other.rowGroupId) &&
                Objects.equals(columnId, other.columnId);
    }

    @Override
    public String toString()
    {
        return toStringHelper(this)
                .add("block id", blockId)
                .add("row group id", rowGroupId)
                .add("column id", columnId)
                .toString();
    }

    @Override
    public int hashCode()
    {
        return Objects.hash(blockId, rowGroupId, columnId);
    }
}<|MERGE_RESOLUTION|>--- conflicted
+++ resolved
@@ -1,7 +1,6 @@
 package cn.edu.ruc.iir.pixels.cache;
 
 import java.nio.ByteBuffer;
-import java.nio.ByteOrder;
 import java.util.Objects;
 
 import static com.google.common.base.MoreObjects.toStringHelper;
@@ -13,23 +12,15 @@
  */
 public class PixelsCacheKey
 {
-<<<<<<< HEAD
-    final static int SIZE = 2 * Short.BYTES + Constants.MAX_BLOCK_ID_LEN;
-    public String blockId;  // TODO: it could be better to use long as the type of blockid
+    final static int SIZE = 2 * Short.BYTES + Long.BYTES;
+    public long blockId;
     public short rowGroupId;
     public short columnId;
-=======
-    private final int SIZE = 2 * Short.BYTES + Long.BYTES;
     // Big-endian is prefix comparable and efficient for radix-tree.
     // Although big endian is used as the default byte order in ByteBuffer, we still want to make sure.
-    private final ByteBuffer keyBuffer = ByteBuffer.allocate(SIZE).order(ByteOrder.BIG_ENDIAN);
     // Block id in hdfs-2.7.3 is a sequence number in each block-id pool, not really random.
     // Currently we only support HDFS cluster without NameNode federation, in which there is only one
     // block-id pool.
-    private long blockId;
-    private short rowGroupId;
-    private short columnId;
->>>>>>> 1a3ca192
 
     public PixelsCacheKey(long blockId, short rowGroupId, short columnId)
     {
@@ -38,45 +29,12 @@
         this.columnId = columnId;
     }
 
-<<<<<<< HEAD
     public void getBytes(ByteBuffer keyBuffer)
-=======
-    public long getBlockId()
-    {
-        return blockId;
-    }
-
-    public int getRowGroupId()
-    {
-        return rowGroupId;
-    }
-
-    public int getColumnId()
-    {
-        return columnId;
-    }
-
-    /**
-     * this method does not make a copy of the internal byte array.
-     * so *DO NOT* modify the returned value.
-     * @return
-     */
-    public byte[] getBytes()
->>>>>>> 1a3ca192
     {
         keyBuffer.clear();
         keyBuffer.putLong(blockId);
         keyBuffer.putShort(rowGroupId);
         keyBuffer.putShort(columnId);
-<<<<<<< HEAD
-=======
-        return keyBuffer.array();
-    }
-
-    public int getSize()
-    {
-        return keyBuffer.position();
->>>>>>> 1a3ca192
     }
 
     @Override
