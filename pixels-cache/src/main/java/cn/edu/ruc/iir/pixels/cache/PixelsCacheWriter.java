--- conflicted
+++ resolved
@@ -247,18 +247,11 @@
                     status = 2;
                     break outer_loop;
                 }
-<<<<<<< HEAD
                 else
                 {
-                    radix.put(new PixelsCacheKey(file, rowGroupId, columnId),
+                    radix.put(new PixelsCacheKey(pixelsPhysicalReader.getCurrentBlockId(), rowGroupId, columnId),
                               new PixelsCacheIdx(cacheOffset, physicalLen));
                     byte[] columnlet = pixelsPhysicalReader.read(physicalOffset, physicalLen);
-=======
-                else {
-                    radix.put(new PixelsCacheKey(pixelsPhysicalReader.getCurrentBlockId(), rowGroupId, columnId), // TODO: it is not a good idea to use filename as block id.
-                              new PixelsCacheIdx(cacheOffset, physicalLens[i]));
-                    byte[] columnlet = pixelsPhysicalReader.read(physicalOffsets[i], physicalLens[i]);
->>>>>>> 1a3ca192
                     cacheFile.putBytes(cacheOffset, columnlet);
                     logger.debug(
                             "Cache write: " + file + "-" + rowGroupId + "-" + columnId + ", offset: " + cacheOffset + ", length: " + columnlet.length);
