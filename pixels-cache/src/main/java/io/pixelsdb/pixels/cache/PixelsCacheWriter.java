--- conflicted
+++ resolved
@@ -185,11 +185,7 @@
     /**
      * <p>
      * This function is only used to bulk load all the cache content at one time.
-<<<<<<< HEAD
      * Readers will be blocked until this function is finished.
-=======
-     * Readers will be blocked until this function is funished.
->>>>>>> df875696
      * </p>
      * Return code:
      * -1: update failed.
@@ -211,7 +207,6 @@
             String fileStr = keyValue.getValue().toStringUtf8();
             String[] files = fileStr.split(";");
             return internalUpdateAll(version, layout, files);
-<<<<<<< HEAD
         }
         catch (IOException | FSException e)
         {
@@ -257,8 +252,6 @@
             String fileStr = keyValue.getValue().toStringUtf8();
             String[] files = fileStr.split(";");
             return internalUpdateIncremental(version, layout, files);
-=======
->>>>>>> df875696
         }
         catch (IOException | FSException e)
         {
@@ -302,26 +295,16 @@
             /**
              * Before updating the cache content, in beginIndexWrite:
              * 1. Set rwFlag to block subsequent readers.
-<<<<<<< HEAD
              * 2. Wait for the existing readers to finish, i.e.
-=======
-             * 1. Wait for the existing readers to finish, i.e.
->>>>>>> df875696
              *    wait for the readCount to be cleared (become zero).
              */
             PixelsCacheUtil.beginIndexWrite(indexFile);
         } catch (InterruptedException e)
         {
-<<<<<<< HEAD
             status = -1;
             logger.error("Failed to get write permission on index.", e);
             return status;
         }
-
-=======
-            logger.error("Failed to get write permission on index.", e);
-        }
->>>>>>> df875696
         // update cache content
         if (cachedColumnlets == null)
         {
@@ -484,7 +467,6 @@
         flushIndex();
         // set rwFlag as readable
         PixelsCacheUtil.endIndexWrite(indexFile);
-<<<<<<< HEAD
         oldRadix.removeAll();
         // save the survived columnlets into cachedColumnlets.
         for (String survivedColumnlet : survivedColumnlets)
@@ -585,8 +567,6 @@
         PixelsCacheUtil.endIndexWrite(indexFile);
         logger.debug("Cache index ends at offset: " + currentIndexOffset);
 
-=======
->>>>>>> df875696
         return status;
     }
 
