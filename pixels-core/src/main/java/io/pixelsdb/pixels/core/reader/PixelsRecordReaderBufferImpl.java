/*
 * Copyright 2025 PixelsDB.
 *
 * This file is part of Pixels.
 *
 * Pixels is free software: you can redistribute it and/or modify
 * it under the terms of the Affero GNU General Public License as
 * published by the Free Software Foundation, either version 3 of
 * the License, or (at your option) any later version.
 *
 * Pixels is distributed in the hope that it will be useful,
 * but WITHOUT ANY WARRANTY; without even the implied warranty of
 * MERCHANTABILITY or FITNESS FOR A PARTICULAR PURPOSE.  See the
 * Affero GNU General Public License for more details.
 *
 * You should have received a copy of the Affero GNU General Public
 * License along with Pixels.  If not, see
 * <https://www.gnu.org/licenses/>.
 */

package io.pixelsdb.pixels.core.reader;

import java.io.IOException;
import java.nio.ByteBuffer;
import java.util.ArrayList;
import java.util.HashSet;
import java.util.List;
import java.util.concurrent.CountDownLatch;
import java.util.concurrent.Executors;
import java.util.concurrent.ScheduledExecutorService;
import java.util.concurrent.ScheduledFuture;
import java.util.concurrent.TimeUnit;
import java.util.concurrent.atomic.AtomicBoolean;

import io.pixelsdb.pixels.common.physical.PhysicalReader;
import io.pixelsdb.pixels.common.physical.PhysicalReaderUtil;
import io.pixelsdb.pixels.common.physical.Storage;
import io.pixelsdb.pixels.common.utils.ConfigFactory;
import io.pixelsdb.pixels.core.PixelsProto;
import io.pixelsdb.pixels.core.TypeDescription;
import io.pixelsdb.pixels.core.utils.Bitmap;
import io.pixelsdb.pixels.core.vector.LongColumnVector;
import io.pixelsdb.pixels.core.vector.VectorizedRowBatch;
import io.pixelsdb.pixels.retina.RetinaProto;

public class PixelsRecordReaderBufferImpl implements PixelsRecordReader
{

    private ByteBuffer data;
    private final byte[] activeMemtableData;
    private VectorizedRowBatch curRowBatch = null;
    private final String retinaHost;
    /**
     * Columns included by reader option; if included, set true
     */
    private boolean[] includedColumns;
    /**
     * The ith element in resultColumns is the column id (column's index in the file schema)
     * of ith included column in the read option. The order of columns in the read option's
     * includedCols may be arbitrary, not related to the column order in schema.
     */
    private int[] resultColumns;
    /**
     * The target columns to read after matching reader option.
     * Each element represents a column id (column's index in the file schema).
     * Different from resultColumns, the ith column id in targetColumns
     * corresponds to the ith true value in this.includedColumns, i.e.,
     * The elements in targetColumns and resultColumns are in different order,
     * but they are all the index of the columns in the file schema.
     */
    private int[] targetColumns;

    private final List<Long> fileIds;
    private int fileIdIndex = 0;
    private final PixelsReaderOption option;
    private final Storage storage;

    private final long tableId;
    private final String retinaBufferStorageFolder;
    private final boolean retinaEnabled;

    private final TypeDescription typeDescription;
    private final int colNum;
    private int includedColumnNum = 0;
    private long readTimeNanos = 0L;
    private boolean checkValid = false;
    private boolean activeMemtableDataEverRead = false;
    private boolean everRead;
    private boolean endOfFile = false;
    private final int typeMode = TypeDescription.Mode.CREATE_INT_VECTOR_FOR_INT;
    private static final Long POLL_INTERVAL_MILLS = 200L;
    private final boolean shouldReadHiddenColumn;
    private final ScheduledExecutorService scheduler = Executors.newSingleThreadScheduledExecutor();
    private final List<RetinaProto.VisibilityBitmap> visibilityBitmap;
    private TypeDescription resultSchema = null;
    private final List<PixelsProto.Type> includedColumnTypes;
    private long dataReadBytes = 0L;
    private long dataReadRow = 0L;

    private static boolean checkBit(RetinaProto.VisibilityBitmap bitmap, int k)
    {
        long bitmap_ = bitmap.getBitmap(k / 64);
        return (bitmap_ & (1L << (k % 64))) != 0;
    }

    public PixelsRecordReaderBufferImpl(PixelsReaderOption option,
                                        String retinaHost,
                                        byte[] activeMemtableData, List<Long> fileIds,  // read version
                                        List<RetinaProto.VisibilityBitmap> visibilityBitmap,
                                        Storage storage,
                                        long tableId, // to locate file with file id
                                        TypeDescription typeDescription
    ) throws IOException
    {
        ConfigFactory configFactory = ConfigFactory.Instance();
        this.retinaBufferStorageFolder = configFactory.getProperty("retina.buffer.object.storage.folder");
<<<<<<< HEAD
        this.retinaHost = retinaHost;
=======
        this.retinaEnabled = Boolean.parseBoolean(configFactory.getProperty("retina.enable"));

>>>>>>> 2a109658
        this.option = option;
        this.activeMemtableData = activeMemtableData;
        this.fileIds = fileIds;
        this.storage = storage;
        this.tableId = tableId;
        this.typeDescription = typeDescription;
        this.colNum = typeDescription.getChildrenWithHiddenColumn().size();
        this.shouldReadHiddenColumn = option.hasValidTransTimestamp();
        this.visibilityBitmap = visibilityBitmap;
        this.includedColumnTypes = new ArrayList<>();
        checkBeforeRead();
    }

    private void checkBeforeRead() throws IOException
    {
        // filter included columns
        includedColumnNum = 0;
        String[] optionIncludedCols = option.getIncludedCols();
        // if size of cols is 0, create an empty row batch

        List<Integer> optionColsIndices = new ArrayList<>();
        this.includedColumns = new boolean[colNum];
        for (String col : optionIncludedCols)
        {
            for (int j = 0; j < colNum; j++)
            {
                if (col.equalsIgnoreCase(typeDescription.getFieldNames().get(j)))
                {
                    optionColsIndices.add(j);
                    includedColumns[j] = true;
                    includedColumnNum++;
                    break;
                }
            }
        }

        // check included columns
        if (includedColumnNum != optionIncludedCols.length && !option.isTolerantSchemaEvolution())
        {
            checkValid = false;
            throw new IOException("includedColumnsNum is " + includedColumnNum +
                    " whereas optionIncludedCols.length is " + optionIncludedCols.length);
        }

        // check retina
        if (retinaEnabled && visibilityBitmap != null && visibilityBitmap.size() != fileIds.size() + 1)
        {
            checkValid = false;
            throw new IOException("visibilityBitmap.getSize is " + visibilityBitmap.size() +
                    "except: " + fileIds.size() + 1);
        }

        // create result columns storing result column ids in user specified order
        this.resultColumns = new int[optionIncludedCols.length];
        for (int i = 0; i < optionIncludedCols.length; i++)
        {
            this.resultColumns[i] = optionColsIndices.get(i);
        }
        // assign target columns, ordered by original column order in schema
        int targetColumnNum = new HashSet<>(optionColsIndices).size();
        targetColumns = new int[targetColumnNum];
        int targetColIdx = 0;
        for (int i = 0; i < includedColumns.length; i++)
        {
            if (includedColumns[i])
            {
                targetColumns[targetColIdx] = i;
                targetColIdx++;
            }
        }
        checkValid = true;
    }

    // get Data of the next memtable
    private boolean read() throws IOException
    {
        if (!checkValid)
        {
            return false;
        }

        if (endOfFile)
        {
            return false;
        }

        if (!activeMemtableDataEverRead)
        {
            // We haven't read active memory table data yet
            activeMemtableDataEverRead = true;
            if (activeMemtableData != null && activeMemtableData.length != 0)
            {
                data = ByteBuffer.wrap(activeMemtableData);
                return true;
            }
        }

        if (fileIdIndex >= fileIds.size())
        {
            endOfFile = true;
            return false;
        }

        String path = getRetinaBufferStoragePathFromId(fileIds.get(fileIdIndex++));
        getMemtableDataFromStorage(path);
        return true;
    }

    @Override
    public int prepareBatch(int batchSize) throws IOException
    {
        return batchSize;
    }

    /**
     * Create a row batch without any data, only sets the number of rows (size) and OEF.
     * Such a row batch is used for queries such as select count(*).
     *
     * @param size the number of rows in the row batch.
     * @return the empty row batch.
     */
    private VectorizedRowBatch createEmptyEOFRowBatch(int size)
    {
        TypeDescription resultSchema = TypeDescription.createSchema(new ArrayList<>());
        VectorizedRowBatch resultRowBatch = resultSchema.createRowBatch(0, this.typeMode);
        resultRowBatch.projectionSize = 0;
        resultRowBatch.endOfFile = true;
        resultRowBatch.size = size;
        return resultRowBatch;
    }

    @Override
    public VectorizedRowBatch readBatch() throws IOException
    {
        long start = System.nanoTime();
        if (!read())
        {
            return createEmptyEOFRowBatch(0);
        }
        readTimeNanos += System.nanoTime() - start;
        curRowBatch = VectorizedRowBatch.deserialize(data);

        LongColumnVector hiddenTimestampVector = (LongColumnVector) curRowBatch.cols[this.colNum - 1];
        /**
         * construct the selected rows bitmap, size is curBatchSize
         * the i-th bit presents the curRowInRG + i row in chunkBuffers is selected or not.
         */
        int curBatchSize = curRowBatch.size;
        Bitmap selectedRows = new Bitmap(curBatchSize, false);
        int addedRows = 0;
        for (int i = 0; i < curBatchSize; i++)
        {
            if ((hiddenTimestampVector == null || hiddenTimestampVector.vector[i] <= this.option.getTransTimestamp())
                    && (!retinaEnabled || visibilityBitmap == null || !checkBit(visibilityBitmap.get(fileIdIndex), i)))
            {
                selectedRows.set(i);
                addedRows++;
            }
        }
        curRowBatch.applyFilter(selectedRows);
        dataReadBytes += data.limit();
        dataReadRow += curRowBatch.size;
        return curRowBatch;
    }

    @Override
    public TypeDescription getResultSchema()
    {
        // TODO(AntiO2): Schema evolution is currently not supported in Retina.
        return typeDescription;
    }

    @Override
    public boolean isValid()
    {
        return false;
    }

    @Override
    public boolean isEndOfFile()
    {
        return endOfFile;
    }

    @Override
    public boolean seekToRow(long rowIndex) throws IOException
    {
        return false;
    }

    @Override
    public boolean skip(long rowNum) throws IOException
    {
        return false;
    }

    @Override
    public long getCompletedRows()
    {
        return dataReadRow;
    }

    @Override
    public long getCompletedBytes()
    {
        return dataReadBytes;
    }

    @Override
    public int getNumReadRequests()
    {
        return fileIdIndex;
    }

    @Override
    public long getReadTimeNanos()
    {
        return readTimeNanos;
    }

    @Override
    public long getMemoryUsage()
    {
        return 0;
    }

    @Override
    public void close() throws IOException
    {
        scheduler.shutdown();
    }

    private String getRetinaBufferStoragePathFromId(long entryId)
    {
        return this.retinaBufferStorageFolder + String.format("%d/%s_%d", tableId, retinaHost, entryId);
    }

    private void getMemtableDataFromStorage(String path) throws IOException
    {
        // Firstly, if the id is an immutable memtable,
        // we need to wait for it to be flushed to the storage
        // (currently implemented using minio or s3)
        CountDownLatch latch = new CountDownLatch(1);
        final AtomicBoolean fileExists = new AtomicBoolean(false);

        ScheduledFuture<?> pollTask = scheduler.scheduleAtFixedRate(() ->
        {
            try
            {
                if (storage.exists(path))
                {
                    fileExists.set(true);
                    latch.countDown();
                }
            } catch (IOException e)
            {
                fileExists.set(false);
                latch.countDown();
            }
        }, 0, POLL_INTERVAL_MILLS, TimeUnit.MILLISECONDS);
        try
        {
            latch.await();
            pollTask.cancel(true);

            if (!fileExists.get())
            {
                throw new IOException("Can't get Retina File: " + path);
            }
            // Create Physical Reader & read this object fully
            try (PhysicalReader reader = PhysicalReaderUtil.newPhysicalReader(storage, path))
            {
                int length = (int) reader.getFileLength();
                data = reader.readFully(length);
            }
        } catch (InterruptedException e)
        {
            throw new RuntimeException("failed to sleep for retry to get retina file", e);
        }
    }


    @Override
    public VectorizedRowBatch readBatch(int batchSize, boolean reuse) throws IOException
    {
        return readBatch();
    }

    @Override
    public VectorizedRowBatch readBatch(int batchSize) throws IOException
    {
        return readBatch();
    }

    @Override
    public VectorizedRowBatch readBatch(boolean reuse) throws IOException
    {
        return readBatch();
    }
}<|MERGE_RESOLUTION|>--- conflicted
+++ resolved
@@ -114,12 +114,9 @@
     {
         ConfigFactory configFactory = ConfigFactory.Instance();
         this.retinaBufferStorageFolder = configFactory.getProperty("retina.buffer.object.storage.folder");
-<<<<<<< HEAD
         this.retinaHost = retinaHost;
-=======
         this.retinaEnabled = Boolean.parseBoolean(configFactory.getProperty("retina.enable"));
 
->>>>>>> 2a109658
         this.option = option;
         this.activeMemtableData = activeMemtableData;
         this.fileIds = fileIds;
