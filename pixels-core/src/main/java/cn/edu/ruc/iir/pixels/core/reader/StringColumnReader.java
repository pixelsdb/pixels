package cn.edu.ruc.iir.pixels.core.reader;

import cn.edu.ruc.iir.pixels.core.PixelsProto;
import cn.edu.ruc.iir.pixels.core.TypeDescription;
import cn.edu.ruc.iir.pixels.core.encoding.RunLenIntDecoder;
import cn.edu.ruc.iir.pixels.core.utils.BitUtils;
import cn.edu.ruc.iir.pixels.core.utils.DynamicIntArray;
import cn.edu.ruc.iir.pixels.core.vector.BinaryColumnVector;
import cn.edu.ruc.iir.pixels.core.vector.ColumnVector;
import io.netty.buffer.ByteBuf;
import io.netty.buffer.ByteBufInputStream;
import io.netty.buffer.Unpooled;

import java.io.IOException;
import java.nio.ByteBuffer;

/**
 * pixels
 *
 * @author guodong
 */
public class StringColumnReader
        extends ColumnReader
{
    private int originsOffset;
    private int startsOffset;
    private ByteBuf inputBuffer = null; // TODO: change ByteBuf to java.nio.ByteBuffer
    private ByteBuf originsBuf = null;
    private int[] orders = null;
    private int[] starts = null;
    private byte[] isNull = new byte[8];
    private ByteBuf contentBuf = null;
    private RunLenIntDecoder lensDecoder = null;
    private RunLenIntDecoder contentDecoder = null;
    private int isNullOffset = 0;
    private int isNullBitIndex = 0;

    StringColumnReader(TypeDescription type)
    {
        super(type);
    }

    /**
     * Read values from input buffer.
     *
     * @param input    input buffer
     * @param encoding encoding type
     * @param size     number of values to read
     * @param vector   vector to read into
     * @throws IOException
     */
    @Override
    public void read(ByteBuffer input, PixelsProto.ColumnEncoding encoding,
                     int offset, int size, int pixelStride, final int vectorIndex,
                     ColumnVector vector, PixelsProto.ColumnChunkIndex chunkIndex)
            throws IOException
    {
        BinaryColumnVector columnVector = (BinaryColumnVector) vector;
        if (offset == 0)
        {
            if (inputBuffer != null)
            {
                inputBuffer.release();
            }
            inputBuffer = Unpooled.wrappedBuffer(input);
            readContent(input.limit(), encoding);
            isNullOffset = (int) chunkIndex.getIsNullOffset();
            hasNull = true;
            elementIndex = 0;
            isNullBitIndex = 8;
        }
        // if dictionary encoded
        if (encoding.getKind().equals(PixelsProto.ColumnEncoding.Kind.DICTIONARY))
        {
            // read original bytes
            // we get bytes here to reduce memory copies and avoid creating many small byte arrays.
            byte[] buffer = originsBuf.array();
<<<<<<< HEAD
            // The available first byte in buffer should start from originsOffset.
            int bufferStart = originsOffset;
=======
            // bufferStart is the first byte within buffer.
            // DO NOT use originsOffset as bufferStart, as multiple input byte buffer read
            // from disk (not from pixels cache) may share the same backing array, each of them starts
            // from a different offset. originsOffset equals to originsBuf.arrayOffset() only when a
            // input buffer starts from the first byte of backing array.
            int bufferStart = originsBuf.arrayOffset();
>>>>>>> caa30efe
            for (int i = 0; i < size; i++)
            {
                if (elementIndex % pixelStride == 0)
                {
                    int pixelId = elementIndex / pixelStride;
                    hasNull = chunkIndex.getPixelStatistics(pixelId).getStatistic().getHasNull();
                    if (hasNull && isNullBitIndex > 0)
                    {
                        BitUtils.bitWiseDeCompact(isNull, inputBuffer.array(), isNullOffset++, 1);
                        isNullBitIndex = 0;
                    }
                }
                if (hasNull && isNullBitIndex >= 8)
                {
                    BitUtils.bitWiseDeCompact(isNull, inputBuffer.array(), isNullOffset++, 1);
                    isNullBitIndex = 0;
                }
                if (hasNull && isNull[isNullBitIndex] == 1)
                {
                    columnVector.isNull[i + vectorIndex] = true;
                    columnVector.noNulls = false;
                }
                else
                {
                    int originId = orders[(int) contentDecoder.next()];
                    int tmpLen;
                    if (originId < starts.length - 1)
                    {
                        tmpLen = starts[originId + 1] - starts[originId];
                    }
                    else
                    {
                        tmpLen = startsOffset - originsOffset - starts[originId];
                    }
                    // use setRef instead of setVal to reduce memory copy.
                    columnVector.setRef(i + vectorIndex, buffer, bufferStart + starts[originId], tmpLen);
                }
                if (hasNull)
                {
                    isNullBitIndex++;
                }
                elementIndex++;
            }
        }
        // if un-encoded
        else
        {
            // read values
            // we get bytes here to reduce memory copies and avoid creating many small byte arrays.
            byte[] buffer = contentBuf.array();
            int bufferOffset = contentBuf.arrayOffset();
            for (int i = 0; i < size; i++)
            {
                if (elementIndex % pixelStride == 0)
                {
                    int pixelId = elementIndex / pixelStride;
                    hasNull = chunkIndex.getPixelStatistics(pixelId).getStatistic().getHasNull();
                    if (hasNull && isNullBitIndex > 0)
                    {
                        BitUtils.bitWiseDeCompact(isNull, inputBuffer.array(), isNullOffset++, 1);
                        isNullBitIndex = 0;
                    }
                }
                if (hasNull && isNullBitIndex >= 8)
                {
                    BitUtils.bitWiseDeCompact(isNull, inputBuffer.array(), isNullOffset++, 1);
                    isNullBitIndex = 0;
                }
                if (hasNull && isNull[isNullBitIndex] == 1)
                {
                    columnVector.isNull[i + vectorIndex] = true;
                    columnVector.noNulls = false;
                }
                else
                {
                    int len = (int) lensDecoder.next();
                    // use setRef instead of setVal to reduce memory copy.
                    columnVector.setRef(i + vectorIndex, buffer, bufferOffset, len);
                    bufferOffset += len;
                }
                if (hasNull)
                {
                    isNullBitIndex++;
                }
                elementIndex++;
            }
        }
    }

    private void readContent(int inputLength, PixelsProto.ColumnEncoding encoding)
            throws IOException
    {
        if (encoding.getKind().equals(PixelsProto.ColumnEncoding.Kind.DICTIONARY))
        {
            // read offsets
            inputBuffer.markReaderIndex();
            inputBuffer.skipBytes(inputLength - 3 * Integer.BYTES);
            originsOffset = inputBuffer.readInt();
            startsOffset = inputBuffer.readInt();
            int ordersOffset = inputBuffer.readInt();
            inputBuffer.resetReaderIndex();
            // read buffers
            contentBuf = inputBuffer.slice(0, originsOffset);
            originsBuf = inputBuffer.slice(originsOffset, startsOffset - originsOffset);
            ByteBuf startsBuf = inputBuffer.slice(startsOffset, ordersOffset - startsOffset);
            ByteBuf ordersBuf = inputBuffer.slice(ordersOffset, inputLength - ordersOffset);
            int originNum = 0;
            DynamicIntArray startsArray = new DynamicIntArray();
            RunLenIntDecoder startsDecoder = new RunLenIntDecoder(new ByteBufInputStream(startsBuf), false);
            while (startsDecoder.hasNext())
            {
                startsArray.add((int) startsDecoder.next());
                originNum++;
            }
            // read starts and orders
            RunLenIntDecoder ordersDecoder = new RunLenIntDecoder(new ByteBufInputStream(ordersBuf), false);
            starts = new int[originNum];
            orders = new int[originNum];
            for (int i = 0; i < originNum && ordersDecoder.hasNext(); i++)
            {
                starts[i] = startsArray.get(i);
                orders[i] = (int) ordersDecoder.next();
            }
            contentDecoder = new RunLenIntDecoder(new ByteBufInputStream(contentBuf), false);
        }
        else
        {
            // read lens field offset
            inputBuffer.markReaderIndex();
            inputBuffer.skipBytes(inputLength - Integer.BYTES);
            int lensOffset = inputBuffer.readInt();
            inputBuffer.resetReaderIndex();
            // read strings
            contentBuf = inputBuffer.slice(0, lensOffset);
            // read lens field
            ByteBuf lensBuf = inputBuffer.slice(lensOffset, inputLength - Integer.BYTES - lensOffset);
            lensDecoder = new RunLenIntDecoder(new ByteBufInputStream(lensBuf), false);
        }
    }
}<|MERGE_RESOLUTION|>--- conflicted
+++ resolved
@@ -75,17 +75,13 @@
             // read original bytes
             // we get bytes here to reduce memory copies and avoid creating many small byte arrays.
             byte[] buffer = originsBuf.array();
-<<<<<<< HEAD
             // The available first byte in buffer should start from originsOffset.
-            int bufferStart = originsOffset;
-=======
             // bufferStart is the first byte within buffer.
             // DO NOT use originsOffset as bufferStart, as multiple input byte buffer read
             // from disk (not from pixels cache) may share the same backing array, each of them starts
             // from a different offset. originsOffset equals to originsBuf.arrayOffset() only when a
             // input buffer starts from the first byte of backing array.
             int bufferStart = originsBuf.arrayOffset();
->>>>>>> caa30efe
             for (int i = 0; i < size; i++)
             {
                 if (elementIndex % pixelStride == 0)
