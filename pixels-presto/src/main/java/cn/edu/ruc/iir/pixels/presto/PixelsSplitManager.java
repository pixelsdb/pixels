/*
 * Licensed under the Apache License, Version 2.0 (the "License");
 * you may not use this file except in compliance with the License.
 * You may obtain a copy of the License at
 *
 *     http://www.apache.org/licenses/LICENSE-2.0
 *
 * Unless required by applicable law or agreed to in writing, software
 * distributed under the License is distributed on an "AS IS" BASIS,
 * WITHOUT WARRANTIES OR CONDITIONS OF ANY KIND, either express or implied.
 * See the License for the specific language governing permissions and
 * limitations under the License.
 */
package cn.edu.ruc.iir.pixels.presto;

import cn.edu.ruc.iir.pixels.common.exception.FSException;
import cn.edu.ruc.iir.pixels.common.exception.MetadataException;
import cn.edu.ruc.iir.pixels.common.metadata.domain.Compact;
import cn.edu.ruc.iir.pixels.common.metadata.domain.Layout;
import cn.edu.ruc.iir.pixels.common.metadata.domain.Order;
import cn.edu.ruc.iir.pixels.common.metadata.domain.Splits;
import cn.edu.ruc.iir.pixels.common.physical.FSFactory;
import cn.edu.ruc.iir.pixels.common.utils.Constants;
import cn.edu.ruc.iir.pixels.common.utils.EtcdUtil;
import cn.edu.ruc.iir.pixels.presto.exception.BalancerException;
import cn.edu.ruc.iir.pixels.presto.exception.CacheException;
import cn.edu.ruc.iir.pixels.presto.impl.PixelsMetadataProxy;
import cn.edu.ruc.iir.pixels.presto.impl.PixelsPrestoConfig;
import cn.edu.ruc.iir.pixels.common.split.AccessPattern;
import cn.edu.ruc.iir.pixels.common.split.ColumnSet;
import cn.edu.ruc.iir.pixels.common.split.IndexEntry;
import cn.edu.ruc.iir.pixels.common.split.IndexFactory;
import cn.edu.ruc.iir.pixels.common.split.Inverted;
import com.alibaba.fastjson.JSON;
import com.coreos.jetcd.data.KeyValue;
import com.facebook.presto.spi.ConnectorSession;
import com.facebook.presto.spi.ConnectorSplit;
import com.facebook.presto.spi.ConnectorSplitSource;
import com.facebook.presto.spi.ConnectorTableLayoutHandle;
import com.facebook.presto.spi.FixedSplitSource;
import com.facebook.presto.spi.HostAddress;
import com.facebook.presto.spi.PrestoException;
import com.facebook.presto.spi.connector.ConnectorSplitManager;
import com.facebook.presto.spi.connector.ConnectorTransactionHandle;
import com.facebook.presto.spi.predicate.TupleDomain;
import io.airlift.log.Logger;
import org.apache.hadoop.fs.Path;

import javax.inject.Inject;
import java.io.IOException;
import java.util.ArrayList;
import java.util.Collections;
import java.util.HashMap;
import java.util.List;
import java.util.Map;
import java.util.Set;

import static cn.edu.ruc.iir.pixels.presto.exception.PixelsErrorCode.PIXELS_CACHE_NODE_FILE_ERROR;
import static cn.edu.ruc.iir.pixels.presto.exception.PixelsErrorCode.PIXELS_CACHE_VERSION_ERROR;
import static cn.edu.ruc.iir.pixels.presto.exception.PixelsErrorCode.PIXELS_HDFS_FILE_ERROR;
import static cn.edu.ruc.iir.pixels.presto.exception.PixelsErrorCode.PIXELS_INVERTED_INDEX_ERROR;
import static cn.edu.ruc.iir.pixels.presto.exception.PixelsErrorCode.PIXELS_METASTORE_ERROR;
import static cn.edu.ruc.iir.pixels.presto.exception.PixelsErrorCode.PIXELS_SPLIT_BALANCER_ERROR;
import static java.util.Objects.requireNonNull;
import static java.util.stream.Collectors.toSet;

/**
 * @author: tao
 * @date: Create in 2018-01-20 19:16
 **/
@SuppressWarnings("Duplicates")
public class PixelsSplitManager
        implements ConnectorSplitManager {
    private final Logger log = Logger.get(PixelsSplitManager.class);
    private final String connectorId;
    private final FSFactory fsFactory;
    private final PixelsMetadataProxy metadataProxy;
    private final boolean cacheEnabled;
    private final int fixedSplitSize;

    @Inject
    public PixelsSplitManager(PixelsConnectorId connectorId, PixelsMetadataProxy metadataProxy, PixelsPrestoConfig config) {
        this.connectorId = requireNonNull(connectorId, "connectorId is null").toString();
        this.fsFactory = requireNonNull(config.getFsFactory(), "fsFactory is null");
        this.metadataProxy = requireNonNull(metadataProxy, "metadataProxy is null");
        String enabled = config.getConfigFactory().getProperty("cache.enabled");
        this.fixedSplitSize = Integer.parseInt(config.getConfigFactory().getProperty("fixed.split.size"));
        this.cacheEnabled = Boolean.parseBoolean(enabled);
    }

    @Override
    public ConnectorSplitSource getSplits(ConnectorTransactionHandle handle, ConnectorSession session, ConnectorTableLayoutHandle tableLayout,
                                          SplitSchedulingStrategy splitSchedulingStrategy)
    {
        PixelsTableLayoutHandle layoutHandle = (PixelsTableLayoutHandle) tableLayout;
        PixelsTableHandle tableHandle = layoutHandle.getTable();

        TupleDomain<PixelsColumnHandle> constraint = layoutHandle.getConstraint()
                .transform(PixelsColumnHandle.class::cast);
        Set<PixelsColumnHandle> desiredColumns = layoutHandle.getDesiredColumns().stream().map(PixelsColumnHandle.class::cast)
                .collect(toSet());

        String schemaName = tableHandle.getSchemaName();
        String tableName = tableHandle.getTableName();
        List<Layout> layouts;
        try
        {
            layouts = metadataProxy.getDataLayouts(tableHandle.getSchemaName(),
                    tableHandle.getTableName());
        }
        catch (MetadataException e)
        {
            throw new PrestoException(PIXELS_METASTORE_ERROR, e);
        }

        List<ConnectorSplit> pixelsSplits = new ArrayList<>();
        for (Layout layout : layouts)
        {
            // get index
            int version = layout.getVersion();
            IndexEntry indexEntry = new IndexEntry(schemaName, tableName);

            Order order = JSON.parseObject(layout.getOrder(), Order.class);
            Splits splits = JSON.parseObject(layout.getSplits(), Splits.class);

            // get split size
            int splitSize;
            if (this.fixedSplitSize > 0)
            {
                splitSize = this.fixedSplitSize;
            }
            else
            {
                ColumnSet columnSet = new ColumnSet();
                for (PixelsColumnHandle column : desiredColumns)
                {
                    columnSet.addColumn(column.getColumnName());
                }

                // log.info("columns to be accessed: " + columnSet.toString());

                Inverted index = (Inverted) IndexFactory.Instance().getIndex(indexEntry);
                if (index == null)
                {
                    log.debug("index not exist in factory, building index...");
                    index = getInverted(order, splits, indexEntry);
                }
                else
                {
                    int indexVersion = index.getVersion();
                    if (indexVersion < version) {
                        log.debug("index version is not up to date, updating index...");
                        index = getInverted(order, splits, indexEntry);
                    }
                }

                AccessPattern bestPattern = index.search(columnSet);
                // log.info("bestPattern: " + bestPattern.toString());
                splitSize = bestPattern.getSplitSize();
            }
            log.debug("using split size: " + splitSize);
            int rowGroupNum = splits.getNumRowGroupInBlock();

            if(this.cacheEnabled)
            {
                Compact compact = layout.getCompactObject();
                int cacheBorder = compact.getCacheBorder();
                List<String> cacheColumnletOrders = compact.getColumnletOrder().subList(0, cacheBorder);
                String cacheVersion;
                EtcdUtil etcdUtil = EtcdUtil.Instance();
                KeyValue keyValue = etcdUtil.getKeyValue(Constants.CACHE_VERSION_LITERAL);
                if(keyValue != null)
                {
                    // 1. get version
                    cacheVersion = keyValue.getValue().toStringUtf8();
                    log.debug("cache version: " + cacheVersion);
                    // 2. get files of each node
                    List<KeyValue> nodeFiles = etcdUtil.getKeyValuesByPrefix(Constants.CACHE_LOCATION_LITERAL + cacheVersion);
                    if(nodeFiles.size() > 0)
                    {
                        Map<String, String> fileToNodeMap = new HashMap<>();
                        for (KeyValue kv : nodeFiles)
                        {
                            String node = kv.getKey().toStringUtf8().split("_")[2];
                            String[] files = kv.getValue().toStringUtf8().split(";");
                            for(String file : files)
                            {
                                fileToNodeMap.put(file, node);
                                // log.info("cache location: {file='" + file + "', node='" + node + "'");
                            }
                        }
                        try
                        {
                            // 3. add splits in orderedPath
//                            Balancer orderedBalancer = new Balancer();
                            List<Path> orderedPaths = fsFactory.listFiles(layout.getOrderPath());
//                            for (Path path : orderedPaths) {
//                                List<HostAddress> hostAddresses = fsFactory.getBlockLocations(path, 0, Long.MAX_VALUE);
//                                orderedBalancer.put(hostAddresses.get(0), path);
//                            }
//                            orderedBalancer.balance();
                            for (Path path : orderedPaths)
                            {
//                                ImmutableList.Builder<HostAddress> builder = ImmutableList.builder();
//                                builder.add(orderedBalancer.get(path));
                                PixelsSplit pixelsSplit = new PixelsSplit(connectorId,
                                        tableHandle.getSchemaName(), tableHandle.getTableName(),
                                        path.toString(), 0, 1,
                                        false, fsFactory.getBlockLocations(path, 0, Long.MAX_VALUE), order.getColumnOrder(), new ArrayList<>(0), constraint);
<<<<<<< HEAD
                                log.debug("Split in orderPath: " + pixelsSplit.toString());
=======
                                // log.debug("Split in orderPath: " + pixelsSplit.toString());
>>>>>>> 515e0c54
                                pixelsSplits.add(pixelsSplit);
                            }
                            // 4. add splits in compactPath
                            int curFileRGIdx;
                            for (Path path : fsFactory.listFiles(layout.getCompactPath()))
                            {
                                curFileRGIdx = 0;
                                while (curFileRGIdx < rowGroupNum)
                                {
                                    String hdfsFile = path.toString();
                                    String node = fileToNodeMap.get(hdfsFile);
                                    List<HostAddress> hostAddresses  = fsFactory.getBlockLocations(path, 0, Long.MAX_VALUE, node);
                                    PixelsSplit pixelsSplit = new PixelsSplit(connectorId,
                                                                              tableHandle.getSchemaName(), tableHandle.getTableName(),
                                                                              hdfsFile, curFileRGIdx, splitSize,
                                                                              true, hostAddresses, order.getColumnOrder(), cacheColumnletOrders, constraint);
                                    pixelsSplits.add(pixelsSplit);
<<<<<<< HEAD
                                    log.debug("Split in compactPath" + pixelsSplit.toString());
=======
                                    // log.debug("Split in compactPath" + pixelsSplit.toString());
>>>>>>> 515e0c54
                                    curFileRGIdx += splitSize;
                                }
                            }
                        }
                        catch (FSException e)
                        {
                            throw new PrestoException(PIXELS_HDFS_FILE_ERROR, e);
                        }
                    }
                    else
                    {
                        log.error("Get caching files error when version is " + cacheVersion);
                        throw new PrestoException(PIXELS_CACHE_NODE_FILE_ERROR, new CacheException());
                    }
                }
                else
                {
                    throw new PrestoException(PIXELS_CACHE_VERSION_ERROR, new CacheException());
                }
            }
            else
            {
                log.debug("cache is disabled");
                List<Path> orderedPaths;
//                Balancer orderedBalancer = new Balancer();
                List<Path> compactPaths;
//                Balancer compactBalancer = new Balancer();
                try
                {
                    orderedPaths = fsFactory.listFiles(layout.getOrderPath());
//                    for (Path path : orderedPaths)
//                    {
//                        List<HostAddress> addresses = fsFactory.getBlockLocations(path, 0, Long.MAX_VALUE);
//                        orderedBalancer.put(addresses.get(0), path);
//                    }
//                    orderedBalancer.balance();
//                    log.info("ordered files balanced=" + orderedBalancer.isBalanced());

                    compactPaths = fsFactory.listFiles(layout.getCompactPath());
//                    for (Path path : compactPaths)
//                    {
//                        List<HostAddress> addresses = fsFactory.getBlockLocations(path, 0, Long.MAX_VALUE);
//                        compactBalancer.put(addresses.get(0), path);
//                    }
//                    compactBalancer.balance();
//                    log.info("compact files balanced=" + compactBalancer.isBalanced());


                // add splits in orderedPath
                for (Path path : orderedPaths)
                {
//                    ImmutableList.Builder<HostAddress> builder = ImmutableList.builder();
//                    builder.add(orderedBalancer.get(path));
                    PixelsSplit pixelsSplit = new PixelsSplit(connectorId,
                            tableHandle.getSchemaName(), tableHandle.getTableName(),
                            path.toString(), 0, 1,
                            false, fsFactory.getBlockLocations(path, 0, Long.MAX_VALUE), order.getColumnOrder(), new ArrayList<>(0), constraint);
                    pixelsSplits.add(pixelsSplit);
                }
                // add splits in compactPath
                int curFileRGIdx;
                for (Path path : compactPaths)
                {
//                    ImmutableList.Builder<HostAddress> builder = ImmutableList.builder();
//                    builder.add(compactBalancer.get(path));
                    // log.info("balanced path:" + compactBalancer.get(path).toString());
//                    List<HostAddress> hostAddresses = builder.build();
                    curFileRGIdx = 0;
                    while (curFileRGIdx < rowGroupNum)
                    {
                        PixelsSplit pixelsSplit = new PixelsSplit(connectorId,
                                tableHandle.getSchemaName(), tableHandle.getTableName(),
                                path.toString(), curFileRGIdx, splitSize,
                                false, fsFactory.getBlockLocations(path, 0, Long.MAX_VALUE), order.getColumnOrder(), new ArrayList<>(0), constraint);
                        pixelsSplits.add(pixelsSplit);
                        curFileRGIdx += splitSize;
                    }
                }
                }
                catch (FSException e)
                {
                    throw new PrestoException(PIXELS_HDFS_FILE_ERROR, e);
                }
            }
        }

<<<<<<< HEAD
        log.debug("=====shuffle splits====");
        log.debug("number of total splits: " + pixelsSplits.size());

=======
>>>>>>> 515e0c54
        Collections.shuffle(pixelsSplits);

        return new FixedSplitSource(pixelsSplits);
    }

    private Inverted getInverted(Order order, Splits splits, IndexEntry indexEntry) {
        List<String> columnOrder = order.getColumnOrder();
        Inverted index;
        try {
            index = new Inverted(columnOrder, AccessPattern.buildPatterns(columnOrder, splits), splits.getNumRowGroupInBlock());
            IndexFactory.Instance().cacheIndex(indexEntry, index);
        } catch (IOException e) {
            log.error("getInverted error: " + e.getMessage());
            throw new PrestoException(PIXELS_INVERTED_INDEX_ERROR, e);
        }
        return index;
    }

    public static class Balancer
    {
        private int totalCount = 0;
        private Map<HostAddress, Integer> nodeCounters = new HashMap<>();
        private Map<Path, HostAddress> pathToAddress = new HashMap<>();

        public void put (HostAddress address, Path path)
        {
            if (this.nodeCounters.containsKey(address))
            {
                this.nodeCounters.put(address, this.nodeCounters.get(address)+1);
            }
            else
            {
                this.nodeCounters.put(address, 1);
            }
            this.pathToAddress.put(path, address);
            this.totalCount++;
        }

        public HostAddress get (Path path)
        {
            return this.pathToAddress.get(path);
        }

        public void balance ()
        {
            //int ceil = (int) Math.ceil((double)this.totalCount / (double)this.nodeCounters.size());
            int floor = (int) Math.floor((double)this.totalCount / (double)this.nodeCounters.size());
            int ceil = floor + 1;

            List<HostAddress> peak = new ArrayList<>();
            List<HostAddress> valley = new ArrayList<>();

            for (Map.Entry<HostAddress, Integer> entry : this.nodeCounters.entrySet())
            {
                if (entry.getValue() >= ceil)
                {
                    peak.add(entry.getKey());
                }

                if (entry.getValue() < floor)
                {
                    valley.add(entry.getKey());
                }
            }

            boolean balanced = false;

            while (balanced == false)
            {
                // we try to move elements from peaks to valleys.
                if (peak.isEmpty() || valley.isEmpty())
                {
                    break;
                }
                HostAddress peakAddress = peak.get(0);
                HostAddress valleyAddress = valley.get(0);
                if (this.nodeCounters.get(peakAddress) < ceil)
                {
                    // by this.nodeCounters.get(peakAddress) < ceil,
                    // we try the best to empty the peaks.
                    peak.remove(peakAddress);
                    continue;
                }
                if (this.nodeCounters.get(valleyAddress) >= floor)
                {
                    valley.remove(valleyAddress);
                    continue;
                }
                this.nodeCounters.put(peakAddress, this.nodeCounters.get(peakAddress)-1);
                this.nodeCounters.put(valleyAddress, this.nodeCounters.get(valleyAddress)+1);

                for (Map.Entry<Path, HostAddress> entry : this.pathToAddress.entrySet())
                {
                    if (entry.getValue().equals(peakAddress))
                    {
                        this.pathToAddress.put(entry.getKey(), valleyAddress);
                        break;
                    }
                }

                balanced = this.isBalanced();
            }

            if (peak.isEmpty() == false && balanced == false)
            {
                if (valley.isEmpty() == false)
                {
                    throw new PrestoException(PIXELS_SPLIT_BALANCER_ERROR,
                            new BalancerException("vally is not empty in the final balancing stage."));
                }

                for (Map.Entry<HostAddress, Integer> entry : this.nodeCounters.entrySet())
                {
                    if (entry.getValue() <= floor)
                    {
                        valley.add(entry.getKey());
                    }
                }

                while (balanced == false)
                {
                    // we try to move elements from peaks to valleys.
                    if (peak.isEmpty() || valley.isEmpty())
                    {
                        break;
                    }
                    HostAddress peakAddress = peak.get(0);
                    HostAddress valleyAddress = valley.get(0);
                    if (this.nodeCounters.get(peakAddress) < ceil)
                    {
                        // by this.nodeCounters.get(peakAddress) < ceil,
                        // we try the best to empty the peaks.
                        peak.remove(peakAddress);
                        continue;
                    }
                    if (this.nodeCounters.get(valleyAddress) > floor)
                    {
                        valley.remove(valleyAddress);
                        continue;
                    }
                    this.nodeCounters.put(peakAddress, this.nodeCounters.get(peakAddress)-1);
                    this.nodeCounters.put(valleyAddress, this.nodeCounters.get(valleyAddress)+1);

                    for (Map.Entry<Path, HostAddress> entry : this.pathToAddress.entrySet())
                    {
                        if (entry.getValue().equals(peakAddress))
                        {
                            this.pathToAddress.put(entry.getKey(), valleyAddress);
                            break;
                        }
                    }

                    balanced = this.isBalanced();
                }
            }
        }

        public boolean isBalanced ()
        {
            int ceil = (int) Math.ceil((double)this.totalCount / (double)this.nodeCounters.size());
            int floor = (int) Math.floor((double)this.totalCount / (double)this.nodeCounters.size());

            boolean balanced = true;
            for (Map.Entry<HostAddress, Integer> entry : this.nodeCounters.entrySet())
            {
                if (entry.getValue() > ceil || entry.getValue() < floor)
                {
                    balanced = false;
                }
            }

            return balanced;
        }
    }
}<|MERGE_RESOLUTION|>--- conflicted
+++ resolved
@@ -207,11 +207,7 @@
                                         tableHandle.getSchemaName(), tableHandle.getTableName(),
                                         path.toString(), 0, 1,
                                         false, fsFactory.getBlockLocations(path, 0, Long.MAX_VALUE), order.getColumnOrder(), new ArrayList<>(0), constraint);
-<<<<<<< HEAD
-                                log.debug("Split in orderPath: " + pixelsSplit.toString());
-=======
                                 // log.debug("Split in orderPath: " + pixelsSplit.toString());
->>>>>>> 515e0c54
                                 pixelsSplits.add(pixelsSplit);
                             }
                             // 4. add splits in compactPath
@@ -229,11 +225,7 @@
                                                                               hdfsFile, curFileRGIdx, splitSize,
                                                                               true, hostAddresses, order.getColumnOrder(), cacheColumnletOrders, constraint);
                                     pixelsSplits.add(pixelsSplit);
-<<<<<<< HEAD
-                                    log.debug("Split in compactPath" + pixelsSplit.toString());
-=======
                                     // log.debug("Split in compactPath" + pixelsSplit.toString());
->>>>>>> 515e0c54
                                     curFileRGIdx += splitSize;
                                 }
                             }
@@ -320,12 +312,6 @@
             }
         }
 
-<<<<<<< HEAD
-        log.debug("=====shuffle splits====");
-        log.debug("number of total splits: " + pixelsSplits.size());
-
-=======
->>>>>>> 515e0c54
         Collections.shuffle(pixelsSplits);
 
         return new FixedSplitSource(pixelsSplits);
