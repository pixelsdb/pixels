--- conflicted
+++ resolved
@@ -312,12 +312,7 @@
                     block = new LongArrayBlock(rowBatch.size, dcv.isNull, dcv.vector);
                     break;
                 case "varchar":
-<<<<<<< HEAD
-                case "string":
                     BinaryColumnVector scv = (BinaryColumnVector) cv;
-=======
-                    BytesColumnVector scv = (BytesColumnVector) cv;
->>>>>>> caa30efe
                     /*
                     int vectorContentLen = 0;
                     byte[] vectorContent;
