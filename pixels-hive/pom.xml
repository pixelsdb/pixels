<?xml version="1.0" encoding="UTF-8"?>
<project xmlns="http://maven.apache.org/POM/4.0.0"
         xmlns:xsi="http://www.w3.org/2001/XMLSchema-instance"
         xsi:schemaLocation="http://maven.apache.org/POM/4.0.0 http://maven.apache.org/xsd/maven-4.0.0.xsd">
    <parent>
        <artifactId>pixels</artifactId>
        <groupId>cn.edu.ruc.iir</groupId>
        <version>0.1.0-SNAPSHOT</version>
    </parent>
    <modelVersion>4.0.0</modelVersion>

    <artifactId>pixels-hive</artifactId>

    <dependencies>
        <dependency>
            <groupId>cn.edu.ruc.iir</groupId>
            <artifactId>pixels-common</artifactId>
            <optional>true</optional>
        </dependency>
        <dependency>
            <groupId>cn.edu.ruc.iir</groupId>
            <artifactId>pixels-core</artifactId>
            <optional>true</optional>
        </dependency>
        <dependency>
            <groupId>cn.edu.ruc.iir</groupId>
            <artifactId>pixels-cache</artifactId>
            <optional>true</optional>
        </dependency>
        <dependency>
            <groupId>cn.edu.ruc.iir</groupId>
            <artifactId>pixels-daemon</artifactId>
            <optional>true</optional>
        </dependency>

        <!-- hive -->
        <dependency>
            <groupId>org.apache.hive</groupId>
            <artifactId>hive-serde</artifactId>
            <optional>true</optional>
        </dependency>
        <dependency>
            <groupId>org.apache.hive</groupId>
            <artifactId>hive-exec</artifactId>
            <optional>true</optional>
        </dependency>
        <dependency>
            <groupId>org.apache.hive</groupId>
            <artifactId>hive-jdbc</artifactId>
            <optional>true</optional>
        </dependency>

        <!-- hadoop -->
        <dependency>
            <groupId>org.apache.hadoop</groupId>
            <artifactId>hadoop-common</artifactId>
            <optional>true</optional>
        </dependency>

        <dependency>
            <groupId>org.apache.hadoop</groupId>
            <artifactId>hadoop-hdfs</artifactId>
            <optional>true</optional>
        </dependency>
        <dependency>
            <groupId>org.apache.hadoop</groupId>
            <artifactId>hadoop-client</artifactId>
            <optional>true</optional>
        </dependency>

        <dependency>
            <groupId>com.alibaba</groupId>
            <artifactId>fastjson</artifactId>
            <optional>true</optional>
        </dependency>

        <dependency>
            <groupId>com.coreos</groupId>
            <artifactId>jetcd-core</artifactId>
            <exclusions>
                <exclusion>
                    <groupId>io.netty</groupId>
                    <artifactId>netty-codec-http2</artifactId>
                </exclusion>
                <exclusion>
                    <groupId>io.netty</groupId>
                    <artifactId>netty-handler-proxy</artifactId>
                </exclusion>
            </exclusions>
            <optional>true</optional>
        </dependency>

    </dependencies>

    <build>
        <finalName>pixels-hive</finalName>
        <resources>
            <resource>
                <directory>src/main/resources</directory>
            </resource>
        </resources>
        <plugins>
            <plugin>
                <groupId>org.apache.maven.plugins</groupId>
                <artifactId>maven-shade-plugin</artifactId>
                <version>3.2.0</version>
                <executions>
                    <execution>
                        <phase>package</phase>
                        <goals>
                            <goal>shade</goal>
                        </goals>
                        <configuration>
                            <artifactSet>
<<<<<<< HEAD
                                <excludes>
                                    <exclude>org.apache.hive:*</exclude>
                                    <exclude>org.apache.hadoop:*</exclude>
                                </excludes>
=======
                                <includes>
                                    <include>cn.edu.ruc.iir:*</include>
                                    <include>org.apache.logging.log4j:*</include>
                                    <include>com.google.protobuf:*</include>
                                    <include>com.alibaba:fastjson</include>
                                    <include>com.coreos:jetcd-core</include>
                                    <include>io.grpc:*</include>
                                    <include>io.netty:*</include>
                                    <include>io.opencensus:*</include>
                                    <include>com.google.errorprone:*</include>
                                </includes>
>>>>>>> 515e0c54
                            </artifactSet>
                            <finalName>pixels-hive</finalName>
                            <outputDirectory>${project.parent.basedir}/pixels-hive/target</outputDirectory>
                            <shadedArtifactAttached>true</shadedArtifactAttached>
                            <shadedClassifierName>full</shadedClassifierName>
                            <filters>
                                <filter>
                                    <artifact>*:*</artifact>
                                    <excludes>
                                        <exclude>META-INF/*.SF</exclude>
                                        <exclude>META-INF/*.DSA</exclude>
                                        <exclude>META-INF/*.RSA</exclude>
                                    </excludes>
                                </filter>
                            </filters>
                        </configuration>
                    </execution>
                </executions>
            </plugin>
        </plugins>
    </build>
</project><|MERGE_RESOLUTION|>--- conflicted
+++ resolved
@@ -112,12 +112,6 @@
                         </goals>
                         <configuration>
                             <artifactSet>
-<<<<<<< HEAD
-                                <excludes>
-                                    <exclude>org.apache.hive:*</exclude>
-                                    <exclude>org.apache.hadoop:*</exclude>
-                                </excludes>
-=======
                                 <includes>
                                     <include>cn.edu.ruc.iir:*</include>
                                     <include>org.apache.logging.log4j:*</include>
@@ -129,7 +123,6 @@
                                     <include>io.opencensus:*</include>
                                     <include>com.google.errorprone:*</include>
                                 </includes>
->>>>>>> 515e0c54
                             </artifactSet>
                             <finalName>pixels-hive</finalName>
                             <outputDirectory>${project.parent.basedir}/pixels-hive/target</outputDirectory>
