/*
 * Licensed to the Apache Software Foundation (ASF) under one
 * or more contributor license agreements.  See the NOTICE file
 * distributed with this work for additional information
 * regarding copyright ownership.  The ASF licenses this file
 * to you under the Apache License, Version 2.0 (the
 * "License"); you may not use this file except in compliance
 * with the License.  You may obtain a copy of the License at
 *
 *     http://www.apache.org/licenses/LICENSE-2.0
 *
 * Unless required by applicable law or agreed to in writing, software
 * distributed under the License is distributed on an "AS IS" BASIS,
 * WITHOUT WARRANTIES OR CONDITIONS OF ANY KIND, either express or implied.
 * See the License for the specific language governing permissions and
 * limitations under the License.
 */
package cn.edu.ruc.iir.pixels.hive;

import cn.edu.ruc.iir.pixels.hive.common.PixelsStruct;
import org.apache.hadoop.conf.Configuration;
import org.apache.hadoop.hive.serde.serdeConstants;
import org.apache.hadoop.hive.serde2.AbstractSerDe;
import org.apache.hadoop.hive.serde2.SerDeException;
import org.apache.hadoop.hive.serde2.SerDeStats;
import org.apache.hadoop.hive.serde2.SerDeUtils;
import org.apache.hadoop.hive.serde2.objectinspector.ObjectInspector;
import org.apache.hadoop.hive.serde2.typeinfo.StructTypeInfo;
import org.apache.hadoop.hive.serde2.typeinfo.TypeInfo;
import org.apache.hadoop.hive.serde2.typeinfo.TypeInfoUtils;
import org.apache.hadoop.io.Writable;
import org.apache.logging.log4j.LogManager;
import org.apache.logging.log4j.Logger;

import javax.annotation.Nullable;
import java.io.DataInput;
import java.io.DataOutput;
import java.io.IOException;
import java.util.ArrayList;
import java.util.Collections;
import java.util.Properties;

/**
 * @Description: A serde class for PIXELS. It transparently passes the object to/from the PIXELS file reader/writer.
 * refers to {@link org.apache.hadoop.hive.ql.io.orc.OrcSerde}
 *
 * <p>
 * @author: tao, hank
 * @date: Create in 2018-12-11 15:29
 * </p>
 **/
public class PixelsSerDe extends AbstractSerDe
{
    private static Logger log = LogManager.getLogger(PixelsSerDe.class);

    private final PixelsRow row = new PixelsRow();
    private ObjectInspector inspector = null;

    @Override
    public void initialize(@Nullable Configuration conf, Properties table) throws SerDeException
    {
        // Read the configuration parameters
        String columnNameProperty = table.getProperty(serdeConstants.LIST_COLUMNS);
        // NOTE: if "columns.types" is missing, all columns will be of String type
        String columnTypeProperty = table.getProperty(serdeConstants.LIST_COLUMN_TYPES);
        final String columnNameDelimiter = table.containsKey(serdeConstants.COLUMN_NAME_DELIMITER) ? table
                .getProperty(serdeConstants.COLUMN_NAME_DELIMITER) : String.valueOf(SerDeUtils.COMMA);

        // Parse the configuration parameters
        ArrayList<String> columnNames = new ArrayList<>();
        if (columnNameProperty != null && columnNameProperty.length() > 0)
        {
            Collections.addAll(columnNames, columnNameProperty.split(columnNameDelimiter));
        }

        if (columnTypeProperty == null)
        {
            // Default type: all string
            StringBuilder sb = new StringBuilder();
            for (int i = 0; i < columnNames.size(); i++)
            {
                if (i > 0)
                {
                    sb.append(":");
                }
                sb.append("string");
            }
            columnTypeProperty = sb.toString();
        }

        ArrayList<TypeInfo> fieldTypes =
                TypeInfoUtils.getTypeInfosFromTypeString(columnTypeProperty);
        StructTypeInfo rootType = new StructTypeInfo();
        // The source column names for PIXELS serde that will be used in the schema.
        rootType.setAllStructFieldNames(columnNames);
        rootType.setAllStructFieldTypeInfos(fieldTypes);
<<<<<<< HEAD
        //log.info("setAllStructFieldNames:" + columnNames.toString());
//        log.info("setAllStructFieldTypeInfos:" + fieldTypes.toString());
=======
>>>>>>> 515e0c54
        inspector = PixelsStruct.createObjectInspector(rootType);
    }

    @Override
    public Class<? extends Writable> getSerializedClass()
    {
        return PixelsRow.class;
    }

    @Override
    public Writable serialize(Object realRow, ObjectInspector objectInspector) throws SerDeException
    {
        row.realRow = realRow;
        row.inspector = inspector;
        return row;
    }

    @Override
    public SerDeStats getSerDeStats()
    {
        return null;
    }

    @Override
    public Object deserialize(Writable writable) throws SerDeException
    {
        return writable;
    }

    @Override
    public ObjectInspector getObjectInspector() throws SerDeException
    {
        return inspector;
    }

    public class PixelsRow implements Writable
    {
        Object realRow;
        ObjectInspector inspector;

        @Override
        public void write(DataOutput dataOutput) throws IOException
        {
            throw new UnsupportedOperationException("can't write the bundle");
        }

        @Override
        public void readFields(DataInput dataInput) throws IOException
        {
            throw new UnsupportedOperationException("can't read the bundle");
        }

        ObjectInspector getInspector()
        {
            return inspector;
        }

        Object getRow()
        {
            return realRow;
        }
    }
}<|MERGE_RESOLUTION|>--- conflicted
+++ resolved
@@ -94,11 +94,6 @@
         // The source column names for PIXELS serde that will be used in the schema.
         rootType.setAllStructFieldNames(columnNames);
         rootType.setAllStructFieldTypeInfos(fieldTypes);
-<<<<<<< HEAD
-        //log.info("setAllStructFieldNames:" + columnNames.toString());
-//        log.info("setAllStructFieldTypeInfos:" + fieldTypes.toString());
-=======
->>>>>>> 515e0c54
         inspector = PixelsStruct.createObjectInspector(rootType);
     }
 
