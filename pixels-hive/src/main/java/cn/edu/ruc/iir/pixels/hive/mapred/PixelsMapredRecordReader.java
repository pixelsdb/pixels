--- conflicted
+++ resolved
@@ -20,16 +20,10 @@
 import cn.edu.ruc.iir.pixels.core.PixelsReader;
 import cn.edu.ruc.iir.pixels.core.TypeDescription;
 import cn.edu.ruc.iir.pixels.core.reader.PixelsRecordReader;
-<<<<<<< HEAD
-import cn.edu.ruc.iir.pixels.core.vector.*;
-import cn.edu.ruc.iir.pixels.hive.PixelsStruct;
-import cn.edu.ruc.iir.pixels.hive.PixelsFile;
-=======
 import cn.edu.ruc.iir.pixels.core.vector.VectorizedRowBatch;
 import cn.edu.ruc.iir.pixels.hive.common.PixelsRW;
 import cn.edu.ruc.iir.pixels.hive.common.PixelsStruct;
 import cn.edu.ruc.iir.pixels.hive.common.PixelsValue;
->>>>>>> 515e0c54
 import org.apache.hadoop.hive.ql.io.StatsProvidingRecordReader;
 import org.apache.hadoop.hive.serde2.SerDeStats;
 import org.apache.hadoop.io.NullWritable;
@@ -203,274 +197,6 @@
         return 0;
     }
 
-<<<<<<< HEAD
-    static BooleanWritable nextBoolean(ColumnVector vector,
-                                       int row,
-                                       Object previous) {
-        if (vector.isRepeating) {
-            row = 0;
-        }
-        if (vector.noNulls || !vector.isNull[row]) {
-            BooleanWritable result;
-            if (previous == null || previous.getClass() != BooleanWritable.class) {
-                result = new BooleanWritable();
-            } else {
-                result = (BooleanWritable) previous;
-            }
-            result.set(((ByteColumnVector) vector).vector[row] != 0);
-            return result;
-        } else {
-            return null;
-        }
-    }
-
-    static ByteWritable nextByte(ColumnVector vector,
-                                 int row,
-                                 Object previous) {
-        if (vector.isRepeating) {
-            row = 0;
-        }
-        if (vector.noNulls || !vector.isNull[row]) {
-            ByteWritable result;
-            if (previous == null || previous.getClass() != ByteWritable.class) {
-                result = new ByteWritable();
-            } else {
-                result = (ByteWritable) previous;
-            }
-            result.set((byte) ((LongColumnVector) vector).vector[row]);
-            return result;
-        } else {
-            return null;
-        }
-    }
-
-    static ShortWritable nextShort(ColumnVector vector,
-                                   int row,
-                                   Object previous) {
-        if (vector.isRepeating) {
-            row = 0;
-        }
-        if (vector.noNulls || !vector.isNull[row]) {
-            ShortWritable result;
-            if (previous == null || previous.getClass() != ShortWritable.class) {
-                result = new ShortWritable();
-            } else {
-                result = (ShortWritable) previous;
-            }
-            result.set((short) ((LongColumnVector) vector).vector[row]);
-            return result;
-        } else {
-            return null;
-        }
-    }
-
-    static IntWritable nextInt(ColumnVector vector,
-                               int row,
-                               Object previous) {
-        if (vector.isRepeating) {
-            row = 0;
-        }
-        if (vector.noNulls || !vector.isNull[row]) {
-            IntWritable result;
-            if (previous == null || previous.getClass() != IntWritable.class) {
-                result = new IntWritable();
-            } else {
-                result = (IntWritable) previous;
-            }
-            result.set((int) ((LongColumnVector) vector).vector[row]);
-            return result;
-        } else {
-            return null;
-        }
-    }
-
-    static LongWritable nextLong(ColumnVector vector,
-                                 int row,
-                                 Object previous) {
-        if (vector.isRepeating) {
-            row = 0;
-        }
-        if (vector.noNulls || !vector.isNull[row]) {
-            LongWritable result;
-            if (previous == null || previous.getClass() != LongWritable.class) {
-                result = new LongWritable();
-            } else {
-                result = (LongWritable) previous;
-            }
-            result.set(((LongColumnVector) vector).vector[row]);
-            return result;
-        } else {
-            return null;
-        }
-    }
-
-    static FloatWritable nextFloat(ColumnVector vector,
-                                   int row,
-                                   Object previous) {
-        if (vector.isRepeating) {
-            row = 0;
-        }
-        if (vector.noNulls || !vector.isNull[row]) {
-            FloatWritable result;
-            if (previous == null || previous.getClass() != FloatWritable.class) {
-                result = new FloatWritable();
-            } else {
-                result = (FloatWritable) previous;
-            }
-            result.set((float) ((DoubleColumnVector) vector).vector[row]);
-            return result;
-        } else {
-            return null;
-        }
-    }
-
-    static DoubleWritable nextDouble(ColumnVector vector,
-                                     int row,
-                                     Object previous) {
-        if (vector.isRepeating) {
-            row = 0;
-        }
-        if (vector.noNulls || !vector.isNull[row]) {
-            DoubleWritable result;
-            if (previous == null || previous.getClass() != DoubleWritable.class) {
-                result = new DoubleWritable();
-            } else {
-                result = (DoubleWritable) previous;
-            }
-            result.set(((DoubleColumnVector) vector).vector[row]);
-            return result;
-        } else {
-            return null;
-        }
-    }
-
-    static Text nextString(ColumnVector vector,
-                           int row,
-                           Object previous) {
-        if (vector.isRepeating) {
-            row = 0;
-        }
-        if (vector.noNulls || !vector.isNull[row]) {
-            Text result;
-            if (previous == null || previous.getClass() != Text.class) {
-                result = new Text();
-            } else {
-                result = (Text) previous;
-            }
-            BinaryColumnVector bytes = (BinaryColumnVector) vector;
-
-            result.set(bytes.vector[row], bytes.start[row], bytes.lens[row]);
-            return result;
-        } else {
-            return null;
-        }
-    }
-
-    static BytesWritable nextBinary(ColumnVector vector,
-                                    int row,
-                                    Object previous) {
-        if (vector.isRepeating) {
-            row = 0;
-        }
-        if (vector.noNulls || !vector.isNull[row]) {
-            BytesWritable result;
-            if (previous == null || previous.getClass() != BytesWritable.class) {
-                result = new BytesWritable();
-            } else {
-                result = (BytesWritable) previous;
-            }
-            BinaryColumnVector bytes = (BinaryColumnVector) vector;
-            result.set(bytes.vector[row], bytes.start[row], bytes.lens[row]);
-            return result;
-        } else {
-            return null;
-        }
-    }
-
-    static DateWritable nextDate(ColumnVector vector,
-                                 int row,
-                                 Object previous) {
-        if (vector.isRepeating) {
-            row = 0;
-        }
-        if (vector.noNulls || !vector.isNull[row]) {
-            DateWritable result;
-            if (previous == null || previous.getClass() != DateWritable.class) {
-                result = new DateWritable();
-            } else {
-                result = (DateWritable) previous;
-            }
-            int date = (int) ((LongColumnVector) vector).vector[row];
-            result.set(date);
-            return result;
-        } else {
-            return null;
-        }
-    }
-
-    PixelsStruct nextStruct(ColumnVector vector,
-                            int row,
-                            TypeDescription schema,
-                            Object previous) {
-        if (vector.isRepeating) {
-            row = 0;
-        }
-        if (vector.noNulls || !vector.isNull[row]) {
-            PixelsStruct result;
-            List<TypeDescription> childrenTypes = schema.getChildren();
-            int numChildren = childrenTypes.size();
-            if (previous == null || previous.getClass() != PixelsStruct.class) {
-                result = new PixelsStruct(numChildren);
-            } else {
-                result = (PixelsStruct) previous;
-            }
-            StructColumnVector struct = (StructColumnVector) vector;
-            for (int f = 0; f < numChildren; ++f) {
-                result.setFieldValue(f, nextValue(struct.fields[f], row,
-                        childrenTypes.get(f), result.getFieldValue(f)));
-            }
-            return result;
-        } else {
-            return null;
-        }
-    }
-
-    public Object nextValue(ColumnVector vector,
-                            int row,
-                            TypeDescription schema,
-                            Object previous) {
-        switch (schema.getCategory()) {
-            case BOOLEAN:
-                return nextBoolean(vector, row, previous);
-            case BYTE:
-                return nextByte(vector, row, previous);
-            case SHORT:
-                return nextShort(vector, row, previous);
-            case INT:
-                return nextInt(vector, row, previous);
-            case LONG:
-                return nextLong(vector, row, previous);
-            case FLOAT:
-                return nextFloat(vector, row, previous);
-            case DOUBLE:
-                return nextDouble(vector, row, previous);
-            case STRING:
-            case CHAR:
-            case VARCHAR:
-                return nextString(vector, row, previous);
-            case BINARY:
-                return nextBinary(vector, row, previous);
-            case DATE:
-                return nextDate(vector, row, previous);
-            case STRUCT:
-                return nextStruct(vector, row, schema, previous);
-            default:
-                throw new IllegalArgumentException("Unknown type " + schema);
-        }
-    }
-
-=======
->>>>>>> 515e0c54
     @Override
     public SerDeStats getStats()
     {
