/**
 * Licensed to the Apache Software Foundation (ASF) under one
 * or more contributor license agreements.  See the NOTICE file
 * distributed with this work for additional information
 * regarding copyright ownership.  The ASF licenses this file
 * to you under the Apache License, Version 2.0 (the
 * "License"); you may not use this file except in compliance
 * with the License.  You may obtain a copy of the License at
 * <p>
 * http://www.apache.org/licenses/LICENSE-2.0
 * <p>
 * Unless required by applicable law or agreed to in writing, software
 * distributed under the License is distributed on an "AS IS" BASIS,
 * WITHOUT WARRANTIES OR CONDITIONS OF ANY KIND, either express or implied.
 * See the License for the specific language governing permissions and
 * limitations under the License.
 */
package cn.edu.ruc.iir.pixels.hive.mapred;

import cn.edu.ruc.iir.pixels.core.PixelsWriter;
import cn.edu.ruc.iir.pixels.core.TypeDescription;
import cn.edu.ruc.iir.pixels.core.vector.*;
import cn.edu.ruc.iir.pixels.hive.PixelsSerDe.PixelsRow;
import cn.edu.ruc.iir.pixels.hive.common.PixelsStruct;
import org.apache.hadoop.hive.serde2.io.DateWritable;
import org.apache.hadoop.hive.serde2.objectinspector.ObjectInspector;
import org.apache.hadoop.hive.serde2.objectinspector.PrimitiveObjectInspector;
import org.apache.hadoop.hive.serde2.objectinspector.StructField;
import org.apache.hadoop.hive.serde2.objectinspector.StructObjectInspector;
import org.apache.hadoop.hive.serde2.objectinspector.primitive.*;
import org.apache.hadoop.io.*;
import org.apache.hadoop.mapred.RecordWriter;
import org.apache.hadoop.mapred.Reporter;

import java.io.IOException;
import java.sql.Timestamp;
import java.util.Arrays;
import java.util.List;

/**
 * This class is currently not finished, so that write is not supported by pixels-hive.
 *
 * refers to {@link org.apache.hadoop.hive.ql.io.orc.WriterImpl}
 *
 */
public class PixelsMapredRecordWriter
        implements RecordWriter<NullWritable, PixelsRow>
{
    private final PixelsWriter writer;
    private final VectorizedRowBatch batch;
    private final TypeDescription schema;
    private final ObjectInspector inspector;
    private final StructField[] fields;

    public PixelsMapredRecordWriter(PixelsWriter writer)
    {
        this.writer = writer;
        this.schema = writer.getSchema();
        this.inspector = null;
        this.batch = schema.createRowBatch();
        this.fields = initializeFieldsFromOi(inspector);
    }

    private static StructField[] initializeFieldsFromOi(ObjectInspector inspector)
    {
        if (inspector instanceof StructObjectInspector)
        {
            List<? extends StructField> fieldList =
                    ((StructObjectInspector) inspector).getAllStructFieldRefs();
            StructField[] fields = new StructField[fieldList.size()];
            fieldList.toArray(fields);
            return fields;
        } else
        {
            return null;
        }
    }

    static void setLongValue(ColumnVector vector, int row, long value)
    {
        ((LongColumnVector) vector).vector[row] = value;
    }

<<<<<<< HEAD
    static void setDoubleValue(ColumnVector vector, int row, double value) {
=======
    static void setDoubleValue(ColumnVector vector, int row, double value)
    {
>>>>>>> 515e0c54
        ((DoubleColumnVector) vector).vector[row] = Double.doubleToLongBits(value);
    }

    static void setBinaryValue(ColumnVector vector, int row,
<<<<<<< HEAD
                               BinaryComparable value) {
=======
                               BinaryComparable value)
    {
>>>>>>> 515e0c54
        ((BinaryColumnVector) vector).setVal(row, value.getBytes(), 0,
                value.getLength());
    }

    static void setBinaryValue(ColumnVector vector, int row,
<<<<<<< HEAD
                               BinaryComparable value, int maxLength) {
=======
                               BinaryComparable value, int maxLength)
    {
>>>>>>> 515e0c54
        ((BinaryColumnVector) vector).setVal(row, value.getBytes(), 0,
                Math.min(maxLength, value.getLength()));
    }

    private static final ThreadLocal<byte[]> SPACE_BUFFER =
            new ThreadLocal<byte[]>()
            {
                @Override
                protected byte[] initialValue()
                {
                    byte[] result = new byte[100];
                    Arrays.fill(result, (byte) ' ');
                    return result;
                }
            };

    static void setCharValue(BinaryColumnVector vector,
                             int row,
                             Text value,
                             int length)
    {
        // we need to trim or pad the string with spaces to required length
        int actualLength = value.getLength();
        if (actualLength >= length)
        {
            setBinaryValue(vector, row, value, length);
        } else
        {
            byte[] spaces = SPACE_BUFFER.get();
            if (length - actualLength > spaces.length)
            {
                spaces = new byte[length - actualLength];
                Arrays.fill(spaces, (byte) ' ');
                SPACE_BUFFER.set(spaces);
            }
            vector.setConcat(row, value.getBytes(), 0, actualLength, spaces, 0,
                    length - actualLength);
        }
    }

    static void setStructValue(TypeDescription schema,
                               StructColumnVector vector,
                               int row,
                               PixelsStruct value)
    {
        List<TypeDescription> children = schema.getChildren();
        for (int c = 0; c < value.getNumFields(); ++c)
        {
            setColumn(children.get(c), vector.fields[c], row, value.getFieldValue(c));
        }
    }

    public static void setColumn(TypeDescription schema,
                                 ColumnVector vector,
                                 int row,
                                 Object value)
    {
        if (value == null)
        {
            vector.noNulls = false;
            vector.isNull[row] = true;
        } else
        {
            switch (schema.getCategory())
            {
                case BOOLEAN:
                    setLongValue(vector, row, ((BooleanWritable) value).get() ? 1 : 0);
                    break;
                case BYTE:
                    setLongValue(vector, row, ((ByteWritable) value).get());
                    break;
                case SHORT:
                    setLongValue(vector, row, ((ShortWritable) value).get());
                    break;
                case INT:
                    setLongValue(vector, row, ((IntWritable) value).get());
                    break;
                case LONG:
                    setLongValue(vector, row, ((LongWritable) value).get());
                    break;
                case FLOAT:
                    setDoubleValue(vector, row, ((FloatWritable) value).get());
                    break;
                case DOUBLE:
                    setDoubleValue(vector, row, ((DoubleWritable) value).get());
                    break;
                case STRING:
                    setBinaryValue(vector, row, (Text) value);
                    break;
                case CHAR:
                    setCharValue((BinaryColumnVector) vector, row, (Text) value,
                            schema.getMaxLength());
                    break;
                case VARCHAR:
                    setBinaryValue(vector, row, (Text) value, schema.getMaxLength());
                    break;
                case BINARY:
                    setBinaryValue(vector, row, (BytesWritable) value);
                    break;
                case DATE:
                    setLongValue(vector, row, ((DateWritable) value).getDays());
                    break;
                case STRUCT:
                    setStructValue(schema, (StructColumnVector) vector, row,
                            (PixelsStruct) value);
                    break;
                default:
                    throw new IllegalArgumentException("Unknown type " + schema);
            }
        }
    }

    static void setColumn(int rowId, ColumnVector column,
                          ObjectInspector inspector, Object obj)
    {
        if (obj == null)
        {
            column.noNulls = false;
            column.isNull[rowId] = true;
        } else
        {
            switch (inspector.getCategory())
            {
                case PRIMITIVE:
                    switch (((PrimitiveObjectInspector) inspector)
                            .getPrimitiveCategory())
                    {
                        case BOOLEAN:
                        {
                            LongColumnVector vector = (LongColumnVector) column;
                            vector.vector[rowId] =
                                    ((BooleanObjectInspector) inspector).get(obj) ? 1 : 0;
                            break;
                        }
                        case BYTE:
                        {
                            LongColumnVector vector = (LongColumnVector) column;
                            vector.vector[rowId] = ((ByteObjectInspector) inspector).get(obj);
                            break;
                        }
                        case SHORT:
                        {
                            LongColumnVector vector = (LongColumnVector) column;
                            vector.vector[rowId] =
                                    ((ShortObjectInspector) inspector).get(obj);
                            break;
                        }
                        case INT:
                        {
                            LongColumnVector vector = (LongColumnVector) column;
                            vector.vector[rowId] = ((IntObjectInspector) inspector).get(obj);
                            break;
                        }
                        case LONG:
                        {
                            LongColumnVector vector = (LongColumnVector) column;
                            vector.vector[rowId] = ((LongObjectInspector) inspector).get(obj);
                            break;
                        }
                        case FLOAT:
                        {
                            DoubleColumnVector vector = (DoubleColumnVector) column;
                            vector.vector[rowId] =
                                    Float.floatToIntBits(((FloatObjectInspector) inspector).get(obj));
                            break;
                        }
                        case DOUBLE:
                        {
                            DoubleColumnVector vector = (DoubleColumnVector) column;
                            vector.vector[rowId] =
                                    Double.doubleToLongBits(((DoubleObjectInspector) inspector).get(obj));
                            break;
                        }
<<<<<<< HEAD
                        case BINARY: {
=======
                        case BINARY:
                        {
>>>>>>> 515e0c54
                            BinaryColumnVector vector = (BinaryColumnVector) column;
                            BytesWritable blob = ((BinaryObjectInspector) inspector)
                                    .getPrimitiveWritableObject(obj);
                            vector.setVal(rowId, blob.getBytes(), 0, blob.getLength());
                            break;
                        }
<<<<<<< HEAD
                        case STRING: {
=======
                        case STRING:
                        {
>>>>>>> 515e0c54
                            BinaryColumnVector vector = (BinaryColumnVector) column;
                            Text blob = ((StringObjectInspector) inspector)
                                    .getPrimitiveWritableObject(obj);
                            vector.setVal(rowId, blob.getBytes(), 0, blob.getLength());
                            break;
                        }
<<<<<<< HEAD
                        case VARCHAR: {
=======
                        case VARCHAR:
                        {
>>>>>>> 515e0c54
                            BinaryColumnVector vector = (BinaryColumnVector) column;
                            Text blob = ((HiveVarcharObjectInspector) inspector)
                                    .getPrimitiveWritableObject(obj).getTextValue();
                            vector.setVal(rowId, blob.getBytes(), 0, blob.getLength());
                            break;
                        }
<<<<<<< HEAD
                        case CHAR: {
=======
                        case CHAR:
                        {
>>>>>>> 515e0c54
                            BinaryColumnVector vector = (BinaryColumnVector) column;
                            Text blob = ((HiveCharObjectInspector) inspector)
                                    .getPrimitiveWritableObject(obj).getTextValue();
                            vector.setVal(rowId, blob.getBytes(), 0, blob.getLength());
                            break;
                        }
                        case TIMESTAMP:
                        {
                            TimestampColumnVector vector = (TimestampColumnVector) column;
                            Timestamp ts = ((TimestampObjectInspector) inspector)
                                    .getPrimitiveJavaObject(obj);
                            vector.set(rowId, ts);
                            break;
                        }
                        case DATE:
                        {
                            LongColumnVector vector = (LongColumnVector) column;
                            vector.vector[rowId] = ((DateObjectInspector) inspector)
                                    .getPrimitiveWritableObject(obj).getDays();
                            break;
                        }
                    }
                    break;
                case STRUCT:
                {
                    StructColumnVector vector = (StructColumnVector) column;
                    StructObjectInspector oi = (StructObjectInspector) inspector;
                    List<? extends StructField> fields = oi.getAllStructFieldRefs();
                    for (int c = 0; c < vector.fields.length; ++c)
                    {
                        StructField field = fields.get(c);
                        setColumn(rowId, vector.fields[c], field.getFieldObjectInspector(),
                                oi.getStructFieldData(obj, field));
                    }
                    break;
                }
                default:
                    throw new IllegalArgumentException("Unknown ObjectInspector kind " +
                            inspector.getCategory());
            }
        }
    }

    @Override
    public void write(NullWritable nullWritable, PixelsRow row) throws IOException
    {
        // if the batch is full, write it out.
        if (batch.size == batch.getMaxSize())
        {
            writer.addRowBatch(batch);
            batch.reset();
        }

        // add the new row
        int rowId = batch.size++;
        // skip over the PixelsKey or PixelsValue
        if (fields != null)
        {
            StructObjectInspector soi = (StructObjectInspector) inspector;
            for (int i = 0; i < fields.length; ++i)
            {
                setColumn(rowId, batch.cols[i],
                        fields[i].getFieldObjectInspector(),
                        soi.getStructFieldData(row, fields[i]));
            }
        } else
        {
            setColumn(rowId, batch.cols[0], inspector, row);
        }
    }

    @Override
    public void close(Reporter reporter) throws IOException
    {
        if (batch != null && batch.size != 0)
        {
            writer.addRowBatch(batch);
            batch.reset();
        }
        if (writer != null)
        {
            writer.close();
        }
    }
}<|MERGE_RESOLUTION|>--- conflicted
+++ resolved
@@ -81,33 +81,21 @@
         ((LongColumnVector) vector).vector[row] = value;
     }
 
-<<<<<<< HEAD
-    static void setDoubleValue(ColumnVector vector, int row, double value) {
-=======
     static void setDoubleValue(ColumnVector vector, int row, double value)
     {
->>>>>>> 515e0c54
         ((DoubleColumnVector) vector).vector[row] = Double.doubleToLongBits(value);
     }
 
     static void setBinaryValue(ColumnVector vector, int row,
-<<<<<<< HEAD
-                               BinaryComparable value) {
-=======
                                BinaryComparable value)
     {
->>>>>>> 515e0c54
         ((BinaryColumnVector) vector).setVal(row, value.getBytes(), 0,
                 value.getLength());
     }
 
     static void setBinaryValue(ColumnVector vector, int row,
-<<<<<<< HEAD
-                               BinaryComparable value, int maxLength) {
-=======
                                BinaryComparable value, int maxLength)
     {
->>>>>>> 515e0c54
         ((BinaryColumnVector) vector).setVal(row, value.getBytes(), 0,
                 Math.min(maxLength, value.getLength()));
     }
@@ -281,48 +269,32 @@
                                     Double.doubleToLongBits(((DoubleObjectInspector) inspector).get(obj));
                             break;
                         }
-<<<<<<< HEAD
-                        case BINARY: {
-=======
                         case BINARY:
                         {
->>>>>>> 515e0c54
                             BinaryColumnVector vector = (BinaryColumnVector) column;
                             BytesWritable blob = ((BinaryObjectInspector) inspector)
                                     .getPrimitiveWritableObject(obj);
                             vector.setVal(rowId, blob.getBytes(), 0, blob.getLength());
                             break;
                         }
-<<<<<<< HEAD
-                        case STRING: {
-=======
                         case STRING:
                         {
->>>>>>> 515e0c54
                             BinaryColumnVector vector = (BinaryColumnVector) column;
                             Text blob = ((StringObjectInspector) inspector)
                                     .getPrimitiveWritableObject(obj);
                             vector.setVal(rowId, blob.getBytes(), 0, blob.getLength());
                             break;
                         }
-<<<<<<< HEAD
-                        case VARCHAR: {
-=======
                         case VARCHAR:
                         {
->>>>>>> 515e0c54
                             BinaryColumnVector vector = (BinaryColumnVector) column;
                             Text blob = ((HiveVarcharObjectInspector) inspector)
                                     .getPrimitiveWritableObject(obj).getTextValue();
                             vector.setVal(rowId, blob.getBytes(), 0, blob.getLength());
                             break;
                         }
-<<<<<<< HEAD
-                        case CHAR: {
-=======
                         case CHAR:
                         {
->>>>>>> 515e0c54
                             BinaryColumnVector vector = (BinaryColumnVector) column;
                             Text blob = ((HiveCharObjectInspector) inspector)
                                     .getPrimitiveWritableObject(obj).getTextValue();
