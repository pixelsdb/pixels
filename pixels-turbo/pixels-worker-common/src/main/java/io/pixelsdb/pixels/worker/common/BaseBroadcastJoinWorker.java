/*
 * Copyright 2022-2023 PixelsDB.
 *
 * This file is part of Pixels.
 *
 * Pixels is free software: you can redistribute it and/or modify
 * it under the terms of the Affero GNU General Public License as
 * published by the Free Software Foundation, either version 3 of
 * the License, or (at your option) any later version.
 *
 * Pixels is distributed in the hope that it will be useful,
 * but WITHOUT ANY WARRANTY; without even the implied warranty of
 * MERCHANTABILITY or FITNESS FOR A PARTICULAR PURPOSE.  See the
 * Affero GNU General Public License for more details.
 *
 * You should have received a copy of the Affero GNU General Public
 * License along with Pixels.  If not, see
 * <https://www.gnu.org/licenses/>.
 */
package io.pixelsdb.pixels.worker.common;

import com.alibaba.fastjson.JSON;
import io.pixelsdb.pixels.common.physical.Storage;
import io.pixelsdb.pixels.core.PixelsReader;
import io.pixelsdb.pixels.core.PixelsWriter;
import io.pixelsdb.pixels.core.TypeDescription;
import io.pixelsdb.pixels.core.reader.PixelsReaderOption;
import io.pixelsdb.pixels.core.reader.PixelsRecordReader;
import io.pixelsdb.pixels.core.utils.Bitmap;
import io.pixelsdb.pixels.core.vector.VectorizedRowBatch;
import io.pixelsdb.pixels.executor.join.*;
import io.pixelsdb.pixels.executor.predicate.TableScanFilter;
import io.pixelsdb.pixels.planner.plan.physical.domain.*;
import io.pixelsdb.pixels.planner.plan.physical.input.BroadcastJoinInput;
import io.pixelsdb.pixels.planner.plan.physical.output.JoinOutput;
import org.apache.logging.log4j.Logger;

import java.io.IOException;
import java.util.*;
import java.util.concurrent.*;
import java.util.concurrent.atomic.AtomicReference;
import java.util.stream.Collectors;

import static com.google.common.base.Preconditions.checkArgument;
import static java.util.Objects.requireNonNull;

/**
 * @author hank
 * @create 2022-05-07
 * @update 2023-04-23 (moved from pixels-worker-lambda to here as the base worker implementation)
 */
public class BaseBroadcastJoinWorker extends Worker<BroadcastJoinInput, JoinOutput>
{
    private final Logger logger;
    private final WorkerMetrics workerMetrics;

    public BaseBroadcastJoinWorker(WorkerContext context)
    {
        super(context);
        this.logger = context.getLogger();
        this.workerMetrics = context.getWorkerMetrics();
        this.workerMetrics.clear();
    }

    @Override
    public JoinOutput process(BroadcastJoinInput event)
    {
        JoinOutput joinOutput = new JoinOutput();
        long startTime = System.currentTimeMillis();
        joinOutput.setStartTimeMs(startTime);
        joinOutput.setRequestId(context.getRequestId());
        joinOutput.setSuccessful(true);
        joinOutput.setErrorMessage("");

        try
        {
            int cores = Runtime.getRuntime().availableProcessors();
            logger.info("Number of cores available: " + cores);
            WorkerThreadExceptionHandler exceptionHandler = new WorkerThreadExceptionHandler(logger);
            ExecutorService threadPool = Executors.newFixedThreadPool(cores * 2,
                    new WorkerThreadFactory(exceptionHandler));

            long transId = event.getTransId();
            long timestamp = event.getTimestamp();
            BroadcastTableInfo leftTable = requireNonNull(event.getSmallTable(), "leftTable is null");
            StorageInfo leftInputStorageInfo = requireNonNull(leftTable.getStorageInfo(), "leftStorageInfo is null");
            List<InputSplit> leftInputs = requireNonNull(leftTable.getInputSplits(), "leftInputs is null");
            checkArgument(leftInputs.size() > 0, "left table is empty");
            String[] leftCols = leftTable.getColumnsToRead();
            int[] leftKeyColumnIds = leftTable.getKeyColumnIds();
            TableScanFilter leftFilter = JSON.parseObject(leftTable.getFilter(), TableScanFilter.class);

            BroadcastTableInfo rightTable = requireNonNull(event.getLargeTable(), "rightTable is null");
            StorageInfo rightInputStorageInfo = requireNonNull(rightTable.getStorageInfo(), "rightStorageInfo is null");
            List<InputSplit> rightInputs = requireNonNull(rightTable.getInputSplits(), "rightInputs is null");
            checkArgument(rightInputs.size() > 0, "right table is empty");
            String[] rightCols = rightTable.getColumnsToRead();
            int[] rightKeyColumnIds = rightTable.getKeyColumnIds();
            TableScanFilter rightFilter = JSON.parseObject(rightTable.getFilter(), TableScanFilter.class);

            String[] leftColAlias = event.getJoinInfo().getSmallColumnAlias();
            String[] rightColAlias = event.getJoinInfo().getLargeColumnAlias();
            boolean[] leftProjection = event.getJoinInfo().getSmallProjection();
            boolean[] rightProjection = event.getJoinInfo().getLargeProjection();
            JoinType joinType = event.getJoinInfo().getJoinType();
            checkArgument(joinType != JoinType.EQUI_LEFT && joinType != JoinType.EQUI_FULL,
                    "broadcast join can not be used for LEFT_OUTER or FULL_OUTER join");

            MultiOutputInfo outputInfo = event.getOutput();
            StorageInfo outputStorageInfo = outputInfo.getStorageInfo();
            checkArgument(outputInfo.getFileNames().size() == 1,
                    "it is incorrect to have more than one output files");
            String outputFolder = outputInfo.getPath();
            if (!outputFolder.endsWith("/"))
            {
                outputFolder += "/";
            }
            boolean encoding = outputInfo.isEncoding();

            logger.info("small table: " + event.getSmallTable().getTableName() +
                    "', large table: " + event.getLargeTable().getTableName());

            WorkerCommon.initStorage(leftInputStorageInfo);
            WorkerCommon.initStorage(rightInputStorageInfo);
            WorkerCommon.initStorage(outputStorageInfo);

            boolean partitionOutput = event.getJoinInfo().isPostPartition();
            PartitionInfo outputPartitionInfo = event.getJoinInfo().getPostPartitionInfo();
            if (partitionOutput)
            {
                requireNonNull(outputPartitionInfo, "outputPartitionInfo is null");
            }

            // build the joiner.
            AtomicReference<TypeDescription> leftSchema = new AtomicReference<>();
            AtomicReference<TypeDescription> rightSchema = new AtomicReference<>();
            WorkerCommon.getFileSchemaFromSplits(threadPool,
                    WorkerCommon.getStorage(leftInputStorageInfo.getScheme()),
                    WorkerCommon.getStorage(rightInputStorageInfo.getScheme()),
                    leftSchema, rightSchema, leftInputs, rightInputs);
            Joiner joiner = new HashJoiner(joinType,
                    WorkerCommon.getResultSchema(leftSchema.get(), leftCols), leftColAlias, leftProjection, leftKeyColumnIds,
                    WorkerCommon.getResultSchema(rightSchema.get(), rightCols), rightColAlias, rightProjection, rightKeyColumnIds);
            // build the hash table for the left table.
            List<Future> leftFutures = new ArrayList<>();
            for (InputSplit inputSplit : leftInputs)
            {
                List<InputInfo> inputs = new LinkedList<>(inputSplit.getInputInfos());
                leftFutures.add(threadPool.submit(() -> {
                    try
                    {
<<<<<<< HEAD
                        buildHashTable(transId, (HashJoiner)joiner, inputs, leftInputStorageInfo.getScheme(),
=======
                        buildHashTable(transId, timestamp, joiner, inputs, leftInputStorageInfo.getScheme(),
>>>>>>> 5db8a6bd
                                !leftTable.isBase(), leftCols, leftFilter, workerMetrics);
                    }
                    catch (Throwable e)
                    {
                        throw new WorkerException("error during hash table construction", e);
                    }
                }));
            }
            for (Future future : leftFutures)
            {
                future.get();
            }
            logger.info("hash table size: " + joiner.getSmallTableSize() + ", duration (ns): " +
                    (workerMetrics.getInputCostNs() + workerMetrics.getComputeCostNs()));

            List<ConcurrentLinkedQueue<VectorizedRowBatch>> result = new ArrayList<>();
            if (partitionOutput)
            {
                for (int i = 0; i < outputPartitionInfo.getNumPartition(); ++i)
                {
                    result.add(new ConcurrentLinkedQueue<>());
                }
            }
            else
            {
                result.add(new ConcurrentLinkedQueue<>());
            }

            // scan the right table and do the join.
            if (joiner.getSmallTableSize() > 0)
            {
                for (InputSplit inputSplit : rightInputs)
                {
                    List<InputInfo> inputs = new LinkedList<>(inputSplit.getInputInfos());
                    threadPool.execute(() -> {
                        try
                        {
                            int numJoinedRows = partitionOutput ?
                                    joinWithRightTableAndPartition(
                                            transId, timestamp, joiner, inputs, rightInputStorageInfo.getScheme(),
                                            !rightTable.isBase(), rightCols, rightFilter,
                                            outputPartitionInfo, result, workerMetrics) :
                                    joinWithRightTable(transId, timestamp, joiner, inputs, rightInputStorageInfo.getScheme(),
                                            !rightTable.isBase(), rightCols, rightFilter, result.get(0), workerMetrics);
                        } catch (Throwable e)
                        {
                            throw new WorkerException("error during broadcast join", e);
                        }
                    });
                }
                threadPool.shutdown();
                try
                {
                    while (!threadPool.awaitTermination(60, TimeUnit.SECONDS)) ;
                } catch (InterruptedException e)
                {
                    throw new WorkerException("interrupted while waiting for the termination of join", e);
                }

                if (exceptionHandler.hasException())
                {
                    throw new WorkerException("error occurred threads, please check the stacktrace before this log record");
                }
            }

            String outputPath = outputFolder + outputInfo.getFileNames().get(0);
            try
            {
                PixelsWriter pixelsWriter;
                WorkerMetrics.Timer writeCostTimer = new WorkerMetrics.Timer().start();
                if (partitionOutput)
                {
                    pixelsWriter = WorkerCommon.getWriter(joiner.getJoinedSchema(),
                            WorkerCommon.getStorage(outputStorageInfo.getScheme()), outputPath,
                            encoding, true, Arrays.stream(
                                    outputPartitionInfo.getKeyColumnIds()).boxed().
                                    collect(Collectors.toList()));
                    for (int hash = 0; hash < outputPartitionInfo.getNumPartition(); ++hash)
                    {
                        ConcurrentLinkedQueue<VectorizedRowBatch> batches = result.get(hash);
                        if (!batches.isEmpty())
                        {
                            for (VectorizedRowBatch batch : batches)
                            {
                                pixelsWriter.addRowBatch(batch, hash);
                            }
                        }
                    }
                }
                else
                {
                    pixelsWriter = WorkerCommon.getWriter(joiner.getJoinedSchema(),
                            WorkerCommon.getStorage(outputStorageInfo.getScheme()), outputPath,
                            encoding, false, null);
                    ConcurrentLinkedQueue<VectorizedRowBatch> rowBatches = result.get(0);
                    for (VectorizedRowBatch rowBatch : rowBatches)
                    {
                        pixelsWriter.addRowBatch(rowBatch);
                    }
                }
                pixelsWriter.close();
                joinOutput.addOutput(outputPath, pixelsWriter.getNumRowGroup());
                if (outputStorageInfo.getScheme() == Storage.Scheme.minio)
                {
                    while (!WorkerCommon.getStorage(Storage.Scheme.minio).exists(outputPath))
                    {
                        // Wait for 10ms and see if the output file is visible.
                        TimeUnit.MILLISECONDS.sleep(10);
                    }
                }
                workerMetrics.addOutputCostNs(writeCostTimer.stop());
                workerMetrics.addWriteBytes(pixelsWriter.getCompletedBytes());
                workerMetrics.addNumWriteRequests(pixelsWriter.getNumWriteRequests());
            } catch (Throwable e)
            {
                throw new WorkerException(
                        "failed to finish writing and close the join result file '" + outputPath + "'", e);
            }

            joinOutput.setDurationMs((int) (System.currentTimeMillis() - startTime));
            WorkerCommon.setPerfMetrics(joinOutput, workerMetrics);
            return joinOutput;
        } catch (Throwable e)
        {
            logger.error("error during join", e);
            joinOutput.setSuccessful(false);
            joinOutput.setErrorMessage(e.getMessage());
            joinOutput.setDurationMs((int) (System.currentTimeMillis() - startTime));
            return joinOutput;
        }
    }

    /**
     * Scan the input files of the left table and populate the hash table for the join.
     *
     * @param transId the transaction id used by I/O scheduler
     * @param timestamp the transaction timestamp
     * @param joiner the joiner for which the hash table is built
     * @param leftInputs the information of input files of the left table,
     *                   the list <b>must be mutable</b>
     * @param leftScheme the storage scheme of the left table
     * @param checkExistence whether check the existence of the input files
     * @param leftCols the column names of the left table
     * @param leftFilter the table scan filter on the left table
     * @param workerMetrics the collector of the performance metrics
     */
<<<<<<< HEAD
    public static void buildHashTable(long transId, HashJoiner joiner, List<InputInfo> leftInputs,
=======
    public static void buildHashTable(long transId, long timestamp, Joiner joiner, List<InputInfo> leftInputs,
>>>>>>> 5db8a6bd
                                      Storage.Scheme leftScheme, boolean checkExistence, String[] leftCols,
                                      TableScanFilter leftFilter, WorkerMetrics workerMetrics)
    {
        WorkerMetrics.Timer readCostTimer = new WorkerMetrics.Timer();
        WorkerMetrics.Timer computeCostTimer = new WorkerMetrics.Timer();
        long readBytes = 0L;
        int numReadRequests = 0;
        while (!leftInputs.isEmpty())
        {
            for (Iterator<InputInfo> it = leftInputs.iterator(); it.hasNext(); )
            {
                InputInfo input = it.next();
                readCostTimer.start();
                try (PixelsReader pixelsReader = WorkerCommon.getReader(
                        input.getPath(), WorkerCommon.getStorage(leftScheme)))
                {
                    readCostTimer.stop();
                    if (input.getRgStart() >= pixelsReader.getRowGroupNum())
                    {
                        it.remove();
                        continue;
                    }
                    if (input.getRgStart() + input.getRgLength() >= pixelsReader.getRowGroupNum() ||
                            input.getRgLength() <= 0)
                    {
                        input.setRgLength(pixelsReader.getRowGroupNum() - input.getRgStart());
                    }
                    PixelsReaderOption option = WorkerCommon.getReaderOption(transId, timestamp, leftCols, input);
                    VectorizedRowBatch rowBatch;
                    PixelsRecordReader recordReader = pixelsReader.read(option);
                    checkArgument(recordReader.isValid(), "failed to get record reader");

                    Bitmap filtered = new Bitmap(WorkerCommon.rowBatchSize, true);
                    Bitmap tmp = new Bitmap(WorkerCommon.rowBatchSize, false);
                    computeCostTimer.start();
                    do
                    {
                        rowBatch = recordReader.readBatch(WorkerCommon.rowBatchSize);
                        leftFilter.doFilter(rowBatch, filtered, tmp);
                        rowBatch.applyFilter(filtered);
                        if (rowBatch.size > 0)
                        {
                            joiner.populateLeftTable(rowBatch);
                        }
                    } while (!rowBatch.endOfFile);
                    computeCostTimer.stop();
                    computeCostTimer.minus(recordReader.getReadTimeNanos());
                    readCostTimer.add(recordReader.getReadTimeNanos());
                    readBytes += recordReader.getCompletedBytes();
                    numReadRequests += recordReader.getNumReadRequests();
                    it.remove();
                } catch (Throwable e)
                {
                    if (checkExistence && e instanceof IOException)
                    {
                        continue;
                    }
                    throw new WorkerException("failed to scan the left table input file '" +
                            input.getPath() + "' and build the hash table", e);
                }
            }
            if (checkExistence && !leftInputs.isEmpty())
            {
                try
                {
                    TimeUnit.MILLISECONDS.sleep(100);
                } catch (InterruptedException e)
                {
                    throw new WorkerException("interrupted while waiting for the input files");
                }
            }
        }
        workerMetrics.addReadBytes(readBytes);
        workerMetrics.addNumReadRequests(numReadRequests);
        workerMetrics.addComputeCostNs(computeCostTimer.getElapsedNs());
        workerMetrics.addInputCostNs(readCostTimer.getElapsedNs());
    }

    /**
     * Scan the input files of the right table and do the join.
     *
     * @param transId the transaction id used by I/O scheduler
     * @param timestamp the transaction timestamp
     * @param joiner the joiner for the broadcast join
     * @param rightInputs the information of input files of the right table,
     *                    the list <b>must be mutable</b>
     * @param rightScheme the storage scheme of the right table
     * @param checkExistence whether check the existence of the input files
     * @param rightCols the column names of the right table
     * @param rightFilter the table scan filter on the right table
     * @param joinResult the container of the join result
     * @param workerMetrics the collector of the performance metrics
     * @return the number of joined rows produced in this split
     */
    public static int joinWithRightTable(
            long transId, long timestamp, Joiner joiner, List<InputInfo> rightInputs, Storage.Scheme rightScheme,
            boolean checkExistence, String[] rightCols, TableScanFilter rightFilter,
            ConcurrentLinkedQueue<VectorizedRowBatch> joinResult, WorkerMetrics workerMetrics)
    {
        int joinedRows = 0;
        WorkerMetrics.Timer readCostTimer = new WorkerMetrics.Timer();
        WorkerMetrics.Timer computeCostTimer = new WorkerMetrics.Timer();
        long readBytes = 0L;
        int numReadRequests = 0;
        while (!rightInputs.isEmpty())
        {
            for (Iterator<InputInfo> it = rightInputs.iterator(); it.hasNext(); )
            {
                InputInfo input = it.next();
                readCostTimer.start();
                try (PixelsReader pixelsReader = WorkerCommon.getReader(
                        input.getPath(), WorkerCommon.getStorage(rightScheme)))
                {
                    readCostTimer.stop();
                    if (input.getRgStart() >= pixelsReader.getRowGroupNum())
                    {
                        it.remove();
                        continue;
                    }
                    if (input.getRgStart() + input.getRgLength() >= pixelsReader.getRowGroupNum())
                    {
                        input.setRgLength(pixelsReader.getRowGroupNum() - input.getRgStart());
                    }
                    PixelsReaderOption option = WorkerCommon.getReaderOption(transId, timestamp, rightCols, input);
                    VectorizedRowBatch rowBatch;
                    PixelsRecordReader recordReader = pixelsReader.read(option);
                    checkArgument(recordReader.isValid(), "failed to get record reader");

                    Bitmap filtered = new Bitmap(WorkerCommon.rowBatchSize, true);
                    Bitmap tmp = new Bitmap(WorkerCommon.rowBatchSize, false);
                    computeCostTimer.start();
                    do
                    {
                        rowBatch = recordReader.readBatch(WorkerCommon.rowBatchSize);
                        rightFilter.doFilter(rowBatch, filtered, tmp);
                        rowBatch.applyFilter(filtered);
                        if (rowBatch.size > 0)
                        {
                            List<VectorizedRowBatch> joinedBatches = joiner.join(rowBatch);
                            for (VectorizedRowBatch joined : joinedBatches)
                            {
                                if (!joined.isEmpty())
                                {
                                    joinResult.add(joined);
                                    joinedRows += joined.size;
                                }
                            }
                        }
                    } while (!rowBatch.endOfFile);
                    computeCostTimer.stop();
                    computeCostTimer.minus(recordReader.getReadTimeNanos());
                    readCostTimer.add(recordReader.getReadTimeNanos());
                    readBytes += recordReader.getCompletedBytes();
                    numReadRequests += recordReader.getNumReadRequests();
                    it.remove();
                } catch (Throwable e)
                {
                    if (checkExistence && e instanceof IOException)
                    {
                        continue;
                    }
                    throw new WorkerException("failed to scan the right table input file '" +
                            input.getPath() + "' and do the join", e);
                }
            }
            if (checkExistence && !rightInputs.isEmpty())
            {
                try
                {
                    TimeUnit.MILLISECONDS.sleep(100);
                } catch (InterruptedException e)
                {
                    throw new WorkerException("interrupted while waiting for the input files");
                }
            }
        }
        workerMetrics.addReadBytes(readBytes);
        workerMetrics.addNumReadRequests(numReadRequests);
        workerMetrics.addInputCostNs(readCostTimer.getElapsedNs());
        workerMetrics.addComputeCostNs(computeCostTimer.getElapsedNs());
        return joinedRows;
    }

    /**
     * Scan the input files of the right table, do the join, and partition the result.
     *
     * @param transId the transaction id used by I/O scheduler
     * @param timestamp the transaction timestamp
     * @param joiner the joiner for the broadcast join
     * @param rightInputs the information of input files of the right table,
     *                    the list <b>must be mutable</b>
     * @param rightScheme the storage scheme of the right table
     * @param checkExistence whether check the existence of the input files
     * @param rightCols the column names of the right table
     * @param rightFilter the table scan filter on the right table
     * @param postPartitionInfo the partition information of post partitioning
     * @param partitionResult the container of the join and post partitioning result
     * @param workerMetrics the collector of the performance metrics
     * @return the number of joined rows produced in this split
     */
    public static int joinWithRightTableAndPartition(
            long transId, long timestamp, Joiner joiner, List<InputInfo> rightInputs, Storage.Scheme rightScheme,
            boolean checkExistence, String[] rightCols, TableScanFilter rightFilter, PartitionInfo postPartitionInfo,
            List<ConcurrentLinkedQueue<VectorizedRowBatch>> partitionResult, WorkerMetrics workerMetrics)
    {
        requireNonNull(postPartitionInfo, "outputPartitionInfo is null");
        Partitioner partitioner = new Partitioner(postPartitionInfo.getNumPartition(),
                WorkerCommon.rowBatchSize, joiner.getJoinedSchema(), postPartitionInfo.getKeyColumnIds());
        int joinedRows = 0;
        WorkerMetrics.Timer readCostTimer = new WorkerMetrics.Timer();
        WorkerMetrics.Timer computeCostTimer = new WorkerMetrics.Timer();
        long readBytes = 0L;
        int numReadRequests = 0;
        while (!rightInputs.isEmpty())
        {
            for (Iterator<InputInfo> it = rightInputs.iterator(); it.hasNext(); )
            {
                InputInfo input = it.next();
                readCostTimer.start();
                try (PixelsReader pixelsReader = WorkerCommon.getReader(
                        input.getPath(), WorkerCommon.getStorage(rightScheme)))
                {
                    readCostTimer.stop();
                    if (input.getRgStart() >= pixelsReader.getRowGroupNum())
                    {
                        it.remove();
                        continue;
                    }
                    if (input.getRgStart() + input.getRgLength() >= pixelsReader.getRowGroupNum())
                    {
                        input.setRgLength(pixelsReader.getRowGroupNum() - input.getRgStart());
                    }
                    PixelsReaderOption option = WorkerCommon.getReaderOption(transId, timestamp, rightCols, input);
                    VectorizedRowBatch rowBatch;
                    PixelsRecordReader recordReader = pixelsReader.read(option);
                    checkArgument(recordReader.isValid(), "failed to get record reader");

                    Bitmap filtered = new Bitmap(WorkerCommon.rowBatchSize, true);
                    Bitmap tmp = new Bitmap(WorkerCommon.rowBatchSize, false);
                    computeCostTimer.start();
                    do
                    {
                        rowBatch = recordReader.readBatch(WorkerCommon.rowBatchSize);
                        rightFilter.doFilter(rowBatch, filtered, tmp);
                        rowBatch.applyFilter(filtered);
                        if (rowBatch.size > 0)
                        {
                            List<VectorizedRowBatch> joinedBatches = joiner.join(rowBatch);
                            for (VectorizedRowBatch joined : joinedBatches)
                            {
                                if (!joined.isEmpty())
                                {
                                    Map<Integer, VectorizedRowBatch> parts = partitioner.partition(joined);
                                    for (Map.Entry<Integer, VectorizedRowBatch> entry : parts.entrySet())
                                    {
                                        partitionResult.get(entry.getKey()).add(entry.getValue());
                                    }
                                    joinedRows += joined.size;
                                }
                            }
                        }
                    } while (!rowBatch.endOfFile);
                    computeCostTimer.stop();
                    computeCostTimer.minus(recordReader.getReadTimeNanos());
                    readCostTimer.add(recordReader.getReadTimeNanos());
                    readBytes += recordReader.getCompletedBytes();
                    numReadRequests += recordReader.getNumReadRequests();
                    it.remove();
                } catch (Throwable e)
                {
                    if (checkExistence && e instanceof IOException)
                    {
                        continue;
                    }
                    throw new WorkerException("failed to scan the right table input file '" +
                            input.getPath() + "' and do the join", e);
                }
            }
            if (checkExistence && !rightInputs.isEmpty())
            {
                try
                {
                    TimeUnit.MILLISECONDS.sleep(100);
                } catch (InterruptedException e)
                {
                    throw new WorkerException("interrupted while waiting for the input files");
                }
            }
        }

        VectorizedRowBatch[] tailBatches = partitioner.getRowBatches();
        for (int hash = 0; hash < tailBatches.length; ++hash)
        {
            if (!tailBatches[hash].isEmpty())
            {
                partitionResult.get(hash).add(tailBatches[hash]);
            }
        }
        workerMetrics.addReadBytes(readBytes);
        workerMetrics.addNumReadRequests(numReadRequests);
        workerMetrics.addInputCostNs(readCostTimer.getElapsedNs());
        workerMetrics.addComputeCostNs(computeCostTimer.getElapsedNs());
        return joinedRows;
    }
}<|MERGE_RESOLUTION|>--- conflicted
+++ resolved
@@ -149,11 +149,7 @@
                 leftFutures.add(threadPool.submit(() -> {
                     try
                     {
-<<<<<<< HEAD
-                        buildHashTable(transId, (HashJoiner)joiner, inputs, leftInputStorageInfo.getScheme(),
-=======
-                        buildHashTable(transId, timestamp, joiner, inputs, leftInputStorageInfo.getScheme(),
->>>>>>> 5db8a6bd
+                        buildHashTable(transId, timestamp, (HashJoiner) joiner, inputs, leftInputStorageInfo.getScheme(),
                                 !leftTable.isBase(), leftCols, leftFilter, workerMetrics);
                     }
                     catch (Throwable e)
@@ -300,11 +296,7 @@
      * @param leftFilter the table scan filter on the left table
      * @param workerMetrics the collector of the performance metrics
      */
-<<<<<<< HEAD
-    public static void buildHashTable(long transId, HashJoiner joiner, List<InputInfo> leftInputs,
-=======
-    public static void buildHashTable(long transId, long timestamp, Joiner joiner, List<InputInfo> leftInputs,
->>>>>>> 5db8a6bd
+    public static void buildHashTable(long transId, long timestamp, HashJoiner joiner, List<InputInfo> leftInputs,
                                       Storage.Scheme leftScheme, boolean checkExistence, String[] leftCols,
                                       TableScanFilter leftFilter, WorkerMetrics workerMetrics)
     {
