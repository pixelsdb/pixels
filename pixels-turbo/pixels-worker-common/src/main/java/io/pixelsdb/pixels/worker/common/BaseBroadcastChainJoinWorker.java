/*
 * Copyright 2022-2023 PixelsDB.
 *
 * This file is part of Pixels.
 *
 * Pixels is free software: you can redistribute it and/or modify
 * it under the terms of the Affero GNU General Public License as
 * published by the Free Software Foundation, either version 3 of
 * the License, or (at your option) any later version.
 *
 * Pixels is distributed in the hope that it will be useful,
 * but WITHOUT ANY WARRANTY; without even the implied warranty of
 * MERCHANTABILITY or FITNESS FOR A PARTICULAR PURPOSE.  See the
 * Affero GNU General Public License for more details.
 *
 * You should have received a copy of the Affero GNU General Public
 * License along with Pixels.  If not, see
 * <https://www.gnu.org/licenses/>.
 */
package io.pixelsdb.pixels.worker.common;

import com.alibaba.fastjson.JSON;
import io.pixelsdb.pixels.common.physical.Storage;
import io.pixelsdb.pixels.core.PixelsReader;
import io.pixelsdb.pixels.core.PixelsWriter;
import io.pixelsdb.pixels.core.TypeDescription;
import io.pixelsdb.pixels.core.reader.PixelsReaderOption;
import io.pixelsdb.pixels.core.reader.PixelsRecordReader;
import io.pixelsdb.pixels.core.utils.Bitmap;
import io.pixelsdb.pixels.core.vector.VectorizedRowBatch;
import io.pixelsdb.pixels.executor.join.HashJoiner;
import io.pixelsdb.pixels.executor.join.JoinType;
import io.pixelsdb.pixels.executor.join.Joiner;
import io.pixelsdb.pixels.executor.predicate.TableScanFilter;
import io.pixelsdb.pixels.planner.plan.physical.domain.*;
import io.pixelsdb.pixels.planner.plan.physical.input.BroadcastChainJoinInput;
import io.pixelsdb.pixels.planner.plan.physical.output.JoinOutput;
import org.apache.logging.log4j.Logger;

import java.io.IOException;
import java.util.*;
import java.util.concurrent.*;
import java.util.concurrent.atomic.AtomicReference;
import java.util.stream.Collectors;

import static com.google.common.base.Preconditions.checkArgument;
import static java.util.Objects.requireNonNull;

/**
 * Broadcast chain join is the combination of a set of broadcast joins.
 * All the left tables in a chain join are broadcast.
 *
 * @author hank
 * @create 2022-06-03
 * @update 2023-04-23 (moved from pixels-worker-lambda to here as the base worker implementation)
 */
public class BaseBroadcastChainJoinWorker extends Worker<BroadcastChainJoinInput, JoinOutput>
{
    private final Logger logger;
    private final WorkerMetrics workerMetrics;

    public BaseBroadcastChainJoinWorker(WorkerContext context)
    {
        super(context);
        this.logger = context.getLogger();
        this.workerMetrics = context.getWorkerMetrics();
        this.workerMetrics.clear();
    }

    @Override
    public JoinOutput process(BroadcastChainJoinInput event)
    {
        JoinOutput joinOutput = new JoinOutput();
        long startTime = System.currentTimeMillis();
        joinOutput.setStartTimeMs(startTime);
        joinOutput.setRequestId(context.getRequestId());
        joinOutput.setSuccessful(true);
        joinOutput.setErrorMessage("");

        try
        {
            int cores = Runtime.getRuntime().availableProcessors();
            logger.info("Number of cores available: " + cores);
            WorkerThreadExceptionHandler exceptionHandler = new WorkerThreadExceptionHandler(logger);
            ExecutorService threadPool = Executors.newFixedThreadPool(cores * 2,
                    new WorkerThreadFactory(exceptionHandler));

            long transId = event.getTransId();
            long timestamp = event.getTimestamp();
            List<BroadcastTableInfo> chainTables = event.getChainTables();
            List<ChainJoinInfo> chainJoinInfos = event.getChainJoinInfos();
            requireNonNull(chainTables, "chainTables is null");
            requireNonNull(chainJoinInfos, "chainJoinInfos is null");
            checkArgument(chainTables.size() == chainJoinInfos.size() + 1,
                    "left table num is not consistent with (chain-join info num + 1).");
            checkArgument(chainTables.size() > 1, "there should be at least two chain tables");

            BroadcastTableInfo rightTable = requireNonNull(event.getLargeTable(), "rightTable is null");
            StorageInfo rightInputStorageInfo = requireNonNull(rightTable.getStorageInfo(),
                    "rightInputStorageInto is null");
            List<InputSplit> rightInputs = requireNonNull(rightTable.getInputSplits(), "rightInputs is null");
            checkArgument(rightInputs.size() > 0, "rightPartitioned is empty");
            String[] rightCols = rightTable.getColumnsToRead();
            TableScanFilter rightFilter = JSON.parseObject(rightTable.getFilter(), TableScanFilter.class);

            JoinInfo lastJoinInfo = event.getJoinInfo();
            JoinType joinType = lastJoinInfo.getJoinType();
            checkArgument(joinType != JoinType.EQUI_LEFT && joinType != JoinType.EQUI_FULL,
                    "broadcast join can not be used for LEFT_OUTER or FULL_OUTER join");

            MultiOutputInfo outputInfo = event.getOutput();
            StorageInfo outputStorageInfo = outputInfo.getStorageInfo();
            checkArgument(outputInfo.getFileNames().size() == 1,
                    "it is incorrect to have more than one output files");
            String outputFolder = outputInfo.getPath();
            if (!outputFolder.endsWith("/"))
            {
                outputFolder += "/";
            }
            boolean encoding = outputInfo.isEncoding();

            logger.info("large table: " + event.getLargeTable().getTableName());

            for (TableInfo tableInfo : chainTables)
            {
                WorkerCommon.initStorage(tableInfo.getStorageInfo());
            }
            WorkerCommon.initStorage(rightInputStorageInfo);
            WorkerCommon.initStorage(outputStorageInfo);

            boolean partitionOutput = event.getJoinInfo().isPostPartition();
            PartitionInfo outputPartitionInfo = event.getJoinInfo().getPostPartitionInfo();
            if (partitionOutput)
            {
                requireNonNull(outputPartitionInfo, "outputPartitionInfo is null");
            }

            // build the joiner.
            Joiner joiner = buildJoiner(transId, timestamp, threadPool, chainTables, chainJoinInfos,
                    rightTable, lastJoinInfo, workerMetrics);
            logger.info("chain hash table size: " + joiner.getSmallTableSize() + ", duration (ns): " +
                    (workerMetrics.getInputCostNs() + workerMetrics.getComputeCostNs()));

            List<ConcurrentLinkedQueue<VectorizedRowBatch>> result = new ArrayList<>();
            if (partitionOutput)
            {
                for (int i = 0; i < outputPartitionInfo.getNumPartition(); ++i)
                {
                    result.add(new ConcurrentLinkedQueue<>());
                }
            }
            else
            {
                result.add(new ConcurrentLinkedQueue<>());
            }

            // scan the right table and do the join.
            if (joiner.getSmallTableSize() > 0)
            {
                for (InputSplit inputSplit : rightInputs)
                {
                    List<InputInfo> inputs = new LinkedList<>(inputSplit.getInputInfos());
                    threadPool.execute(() -> {
                        try
                        {
                            int numJoinedRows = partitionOutput ?
                                    BaseBroadcastJoinWorker.joinWithRightTableAndPartition(
                                            transId, timestamp, joiner, inputs, rightInputStorageInfo.getScheme(),
                                            !rightTable.isBase(), rightCols, rightFilter,
                                            outputPartitionInfo, result, workerMetrics) :
                                    BaseBroadcastJoinWorker.joinWithRightTable(transId, timestamp, joiner, inputs,
                                            rightInputStorageInfo.getScheme(), !rightTable.isBase(), rightCols,
                                            rightFilter, result.get(0), workerMetrics);
                        } catch (Throwable e)
                        {
                            throw new WorkerException("error during broadcast join", e);
                        }
                    });
                }
                threadPool.shutdown();
                try
                {
                    while (!threadPool.awaitTermination(60, TimeUnit.SECONDS)) ;
                } catch (InterruptedException e)
                {
                    throw new WorkerException("interrupted while waiting for the termination of join", e);
                }

                if (exceptionHandler.hasException())
                {
                    throw new WorkerException("error occurred threads, please check the stacktrace before this log record");
                }
            }

            String outputPath = outputFolder + outputInfo.getFileNames().get(0);
            try
            {
                PixelsWriter pixelsWriter;
                WorkerMetrics.Timer writeCostTimer = new WorkerMetrics.Timer().start();
                if (partitionOutput)
                {
                    pixelsWriter = WorkerCommon.getWriter(joiner.getJoinedSchema(),
                            WorkerCommon.getStorage(outputStorageInfo.getScheme()), outputPath,
                            encoding, true, Arrays.stream(
                                    outputPartitionInfo.getKeyColumnIds()).boxed().
                                    collect(Collectors.toList()));
                    for (int hash = 0; hash < outputPartitionInfo.getNumPartition(); ++hash)
                    {
                        ConcurrentLinkedQueue<VectorizedRowBatch> batches = result.get(hash);
                        if (!batches.isEmpty())
                        {
                            for (VectorizedRowBatch batch : batches)
                            {
                                pixelsWriter.addRowBatch(batch, hash);
                            }
                        }
                    }
                }
                else
                {
                    pixelsWriter = WorkerCommon.getWriter(joiner.getJoinedSchema(),
                            WorkerCommon.getStorage(outputStorageInfo.getScheme()), outputPath,
                            encoding, false, null);
                    ConcurrentLinkedQueue<VectorizedRowBatch> rowBatches = result.get(0);
                    for (VectorizedRowBatch rowBatch : rowBatches)
                    {
                        pixelsWriter.addRowBatch(rowBatch);
                    }
                }
                pixelsWriter.close();
                joinOutput.addOutput(outputPath, pixelsWriter.getNumRowGroup());
                if (outputStorageInfo.getScheme() == Storage.Scheme.minio)
                {
                    while (!WorkerCommon.getStorage(Storage.Scheme.minio).exists(outputPath))
                    {
                        // Wait for 10ms and see if the output file is visible.
                        TimeUnit.MILLISECONDS.sleep(10);
                    }
                }
                workerMetrics.addOutputCostNs(writeCostTimer.stop());
                workerMetrics.addWriteBytes(pixelsWriter.getCompletedBytes());
                workerMetrics.addNumWriteRequests(pixelsWriter.getNumWriteRequests());
            } catch (Throwable e)
            {
                throw new WorkerException(
                        "failed to finish writing and close the join result file '" + outputPath + "'", e);
            }

            joinOutput.setDurationMs((int) (System.currentTimeMillis() - startTime));
            WorkerCommon.setPerfMetrics(joinOutput, workerMetrics);
            return joinOutput;
        } catch (Throwable e)
        {
            logger.error("error during join", e);
            joinOutput.setSuccessful(false);
            joinOutput.setErrorMessage(e.getMessage());
            joinOutput.setDurationMs((int) (System.currentTimeMillis() - startTime));
            return joinOutput;
        }
    }

    /**
     * Build the joiner for the last join, i.e., the join between the join result of
     * the left tables and the right table.
     * @param transId the transaction id
     * @param timestamp the transaction timestamp
     * @param executor the thread pool
     * @param leftTables the information of the left tables
     * @param chainJoinInfos the information of the chain joins between the left tables
     * @param rightTable the information of the right table, a.k.a., the last table to join with
     * @param lastJoinInfo the information of the last join
     * @param workerMetrics the collector of the performance metrics
     * @return the joiner of the last join
     */
    private static Joiner buildJoiner(
            long transId, long timestamp, ExecutorService executor, List<BroadcastTableInfo> leftTables, List<ChainJoinInfo> chainJoinInfos,
            BroadcastTableInfo rightTable, JoinInfo lastJoinInfo, WorkerMetrics workerMetrics)
    {
        try
        {
            WorkerMetrics.Timer readCostTimer = new WorkerMetrics.Timer();
            BroadcastTableInfo t1 = leftTables.get(0);
            BroadcastTableInfo t2 = leftTables.get(1);
            Joiner currJoiner = buildFirstJoiner(transId, timestamp, executor, t1, t2, chainJoinInfos.get(0), workerMetrics);
            for (int i = 1; i < leftTables.size() - 1; ++i)
            {
                BroadcastTableInfo currRightTable = leftTables.get(i);
                BroadcastTableInfo nextTable = leftTables.get(i+1);
                readCostTimer.start();
                TypeDescription nextTableSchema = WorkerCommon.getFileSchemaFromSplits(
                        WorkerCommon.getStorage(nextTable.getStorageInfo().getScheme()), nextTable.getInputSplits());
                ChainJoinInfo currJoinInfo = chainJoinInfos.get(i-1);
                ChainJoinInfo nextJoinInfo = chainJoinInfos.get(i);
                TypeDescription nextResultSchema = WorkerCommon.getResultSchema(nextTableSchema, nextTable.getColumnsToRead());
                readCostTimer.stop();
                Joiner nextJoiner = new HashJoiner(nextJoinInfo.getJoinType(),
                        currJoiner.getJoinedSchema(), nextJoinInfo.getSmallColumnAlias(),
                        nextJoinInfo.getSmallProjection(), currJoinInfo.getKeyColumnIds(),
                        nextResultSchema, nextJoinInfo.getLargeColumnAlias(),
                        nextJoinInfo.getLargeProjection(), nextTable.getKeyColumnIds());
                chainJoin(transId, timestamp, executor, currJoiner, nextJoiner, currRightTable, workerMetrics);
                currJoiner = nextJoiner;
            }
            ChainJoinInfo lastChainJoin = chainJoinInfos.get(chainJoinInfos.size()-1);
            BroadcastTableInfo lastLeftTable = leftTables.get(leftTables.size()-1);
            TypeDescription rightTableSchema = WorkerCommon.getFileSchemaFromSplits(
                    WorkerCommon.getStorage(rightTable.getStorageInfo().getScheme()), rightTable.getInputSplits());
            TypeDescription rightResultSchema = WorkerCommon.getResultSchema(rightTableSchema, rightTable.getColumnsToRead());
            Joiner finalJoiner = new HashJoiner(lastJoinInfo.getJoinType(),
                    currJoiner.getJoinedSchema(), lastJoinInfo.getSmallColumnAlias(),
                    lastJoinInfo.getSmallProjection(), lastChainJoin.getKeyColumnIds(),
                    rightResultSchema, lastJoinInfo.getLargeColumnAlias(),
                    lastJoinInfo.getLargeProjection(), rightTable.getKeyColumnIds());
            chainJoin(transId, timestamp, executor, currJoiner, finalJoiner, lastLeftTable, workerMetrics);
            workerMetrics.addInputCostNs(readCostTimer.getElapsedNs());
            return finalJoiner;
        } catch (Throwable e)
        {
            throw new WorkerException("failed to join left tables", e);
        }
    }

    /**
     * Build the joiner for the join between the first two left tables.
     *
     * @param transId the transaction id
     * @param timestamp the transaction timestamp
     * @param executor the thread pool
     * @param t1 the information of the first left table
     * @param t2 the information of the second left table
     * @param joinInfo the information of the join between t1 and t2
     * @param workerMetrics the collector of the performance metrics
     * @return the joiner of the first join
     * @throws ExecutionException
     * @throws InterruptedException
     */
    protected static Joiner buildFirstJoiner(
            long transId, long timestamp, ExecutorService executor, BroadcastTableInfo t1, BroadcastTableInfo t2,
            ChainJoinInfo joinInfo, WorkerMetrics workerMetrics) throws ExecutionException, InterruptedException
    {
        AtomicReference<TypeDescription> t1Schema = new AtomicReference<>();
        AtomicReference<TypeDescription> t2Schema = new AtomicReference<>();
        WorkerMetrics.Timer readCostTimer = new WorkerMetrics.Timer().start();
        WorkerCommon.getFileSchemaFromSplits(executor,
                WorkerCommon.getStorage(t1.getStorageInfo().getScheme()),
                WorkerCommon.getStorage(t2.getStorageInfo().getScheme()),
                t1Schema, t2Schema, t1.getInputSplits(), t2.getInputSplits());
        Joiner joiner = new HashJoiner(joinInfo.getJoinType(),
                WorkerCommon.getResultSchema(t1Schema.get(), t1.getColumnsToRead()), joinInfo.getSmallColumnAlias(),
                joinInfo.getSmallProjection(), t1.getKeyColumnIds(),
                WorkerCommon.getResultSchema(t2Schema.get(), t2.getColumnsToRead()), joinInfo.getLargeColumnAlias(),
                joinInfo.getLargeProjection(), t2.getKeyColumnIds());
        workerMetrics.addInputCostNs(readCostTimer.stop());
        List<Future> leftFutures = new ArrayList<>();
        TableScanFilter t1Filter = JSON.parseObject(t1.getFilter(), TableScanFilter.class);
        for (InputSplit inputSplit : t1.getInputSplits())
        {
            List<InputInfo> inputs = new LinkedList<>(inputSplit.getInputInfos());
            leftFutures.add(executor.submit(() -> {
                try
                {
<<<<<<< HEAD
                    BaseBroadcastJoinWorker.buildHashTable(transId, (HashJoiner) joiner, inputs, t1.getStorageInfo().getScheme(),
=======
                    BaseBroadcastJoinWorker.buildHashTable(transId, timestamp, joiner, inputs, t1.getStorageInfo().getScheme(),
>>>>>>> 5db8a6bd
                            !t1.isBase(), t1.getColumnsToRead(), t1Filter, workerMetrics);
                }
                catch (Throwable e)
                {
                    throw new WorkerException("error during hash table construction", e);
                }
            }));
        }
        for (Future future : leftFutures)
        {
            future.get();
        }
        return joiner;
    }

    /**
     * Perform the chain join between two left tables and use the join result to
     * populate the hash table of the next join.
     *
     * @param transId the transaction id
     * @param timestamp the transaction timestamp
     * @param executor the thread pool
     * @param currJoiner the joiner of the two left tables
     * @param nextJoiner the joiner of the next join
     * @param currRightTable the right table in the two left tables
     * @param workerMetrics the collector of the performance metrics
     * @throws ExecutionException
     * @throws InterruptedException
     */
    protected static void chainJoin(long transId, long timestamp, ExecutorService executor, Joiner currJoiner,
                                    Joiner nextJoiner, BroadcastTableInfo currRightTable, WorkerMetrics workerMetrics)
            throws ExecutionException, InterruptedException
    {
        TableScanFilter currRightFilter = JSON.parseObject(currRightTable.getFilter(), TableScanFilter.class);
        List<Future> rightFutures = new ArrayList<>();
        for (InputSplit inputSplit : currRightTable.getInputSplits())
        {
            List<InputInfo> inputs = new LinkedList<>(inputSplit.getInputInfos());
            rightFutures.add(executor.submit(() -> {
                try
                {
                    chainJoinSplit(transId, timestamp, currJoiner, nextJoiner, inputs,
                            currRightTable.getStorageInfo().getScheme(), !currRightTable.isBase(),
                            currRightTable.getColumnsToRead(), currRightFilter, workerMetrics);
                }
                catch (Throwable e)
                {
                    throw new WorkerException("error during broadcast join", e);
                }
            }));
        }
        for (Future future : rightFutures)
        {
            future.get();
        }
    }

    /**
     * Perform the join of two left tables on one split of the right one.
     *
     * @param transId the transaction id
     * @param timestamp the transaction timestamp
     * @param currJoiner the joiner of the two left tables
     * @param nextJoiner the joiner of the next join
     * @param rightInputs the information of the input files in the split of the right one
     *                   of the two left tables
     * @param rightScheme the storage scheme of the right table
     * @param checkExistence whether check the existence of the input files
     * @param rightCols the column names of the right one of the two left tables
     * @param rightFilter the filter of the right one of the two left tables
     * @param workerMetrics the collector of the performance metrics
     */
    private static void chainJoinSplit(
            long transId, long timestamp, Joiner currJoiner, Joiner nextJoiner, List<InputInfo> rightInputs,
            Storage.Scheme rightScheme, boolean checkExistence, String[] rightCols,
            TableScanFilter rightFilter, WorkerMetrics workerMetrics)
    {
        WorkerMetrics.Timer readCostTimer = new WorkerMetrics.Timer();
        WorkerMetrics.Timer computeCostTimer = new WorkerMetrics.Timer();
        long readBytes = 0L;
        int numReadRequests = 0;
        while (!rightInputs.isEmpty())
        {
            for (Iterator<InputInfo> it = rightInputs.iterator(); it.hasNext(); )
            {
                InputInfo input = it.next();
                readCostTimer.start();
                try (PixelsReader pixelsReader = WorkerCommon.getReader(
                        input.getPath(), WorkerCommon.getStorage(rightScheme)))
                {
                    readCostTimer.stop();
                    if (input.getRgStart() >= pixelsReader.getRowGroupNum())
                    {
                        it.remove();
                        continue;
                    }
                    if (input.getRgStart() + input.getRgLength() >= pixelsReader.getRowGroupNum())
                    {
                        input.setRgLength(pixelsReader.getRowGroupNum() - input.getRgStart());
                    }
                    PixelsReaderOption option = WorkerCommon.getReaderOption(transId, timestamp, rightCols, input);
                    VectorizedRowBatch rowBatch;
                    PixelsRecordReader recordReader = pixelsReader.read(option);
                    checkArgument(recordReader.isValid(), "failed to get record reader");

                    Bitmap filtered = new Bitmap(WorkerCommon.rowBatchSize, true);
                    Bitmap tmp = new Bitmap(WorkerCommon.rowBatchSize, false);
                    computeCostTimer.start();
                    do
                    {
                        rowBatch = recordReader.readBatch(WorkerCommon.rowBatchSize);
                        rightFilter.doFilter(rowBatch, filtered, tmp);
                        rowBatch.applyFilter(filtered);
                        if (rowBatch.size > 0)
                        {
                            List<VectorizedRowBatch> joinedBatches = currJoiner.join(rowBatch);
                            for (VectorizedRowBatch joined : joinedBatches)
                            {
                                if (!joined.isEmpty())
                                {
                                    nextJoiner.populateLeftTable(joined);
                                }
                            }
                        }
                    } while (!rowBatch.endOfFile);
                    computeCostTimer.stop();
                    computeCostTimer.minus(recordReader.getReadTimeNanos());
                    readCostTimer.add(recordReader.getReadTimeNanos());
                    readBytes += recordReader.getCompletedBytes();
                    numReadRequests += recordReader.getNumReadRequests();
                    it.remove();
                } catch (Throwable e)
                {
                    if (checkExistence && e instanceof IOException)
                    {
                        continue;
                    }
                    throw new WorkerException("failed to scan the right table input file '" +
                            input.getPath() + "' and do the join", e);
                }
            }
            if (checkExistence && !rightInputs.isEmpty())
            {
                try
                {
                    TimeUnit.MILLISECONDS.sleep(100);
                } catch (InterruptedException e)
                {
                    throw new WorkerException("interrupted while waiting for the input files");
                }
            }
        }
        workerMetrics.addReadBytes(readBytes);
        workerMetrics.addNumReadRequests(numReadRequests);
        workerMetrics.addComputeCostNs(computeCostTimer.getElapsedNs());
        workerMetrics.addInputCostNs(readCostTimer.getElapsedNs());
    }
}<|MERGE_RESOLUTION|>--- conflicted
+++ resolved
@@ -359,11 +359,7 @@
             leftFutures.add(executor.submit(() -> {
                 try
                 {
-<<<<<<< HEAD
-                    BaseBroadcastJoinWorker.buildHashTable(transId, (HashJoiner) joiner, inputs, t1.getStorageInfo().getScheme(),
-=======
-                    BaseBroadcastJoinWorker.buildHashTable(transId, timestamp, joiner, inputs, t1.getStorageInfo().getScheme(),
->>>>>>> 5db8a6bd
+                    BaseBroadcastJoinWorker.buildHashTable(transId, timestamp, (HashJoiner) joiner, inputs, t1.getStorageInfo().getScheme(),
                             !t1.isBase(), t1.getColumnsToRead(), t1Filter, workerMetrics);
                 }
                 catch (Throwable e)
